--- conflicted
+++ resolved
@@ -874,17 +874,6 @@
 		return self.vbox
 
 # Tree window base
-<<<<<<< HEAD
-
-class TreeWindowBase(QMdiSubWindow):
-
-	def __init__(self, parent=None):
-		super(TreeWindowBase, self).__init__(parent)
-
-		self.model = None
-		self.view = None
-		self.find_bar = None
-=======
 
 class TreeWindowBase(QMdiSubWindow):
 
@@ -899,7 +888,6 @@
 		self.view.CopyCellsToClipboard = CopyTreeCellsToClipboard
 
 		self.context_menu = TreeContextMenu(self.view)
->>>>>>> 0ecfebd2
 
 	def DisplayFound(self, ids):
 		if not len(ids):
@@ -942,10 +930,6 @@
 
 		self.model = LookupCreateModel("Context-Sensitive Call Graph", lambda x=glb: CallGraphModel(x))
 
-<<<<<<< HEAD
-		self.view = QTreeView()
-=======
->>>>>>> 0ecfebd2
 		self.view.setModel(self.model)
 
 		for c, w in ((0, 250), (1, 100), (2, 60), (3, 70), (4, 70), (5, 100)):
@@ -968,10 +952,6 @@
 
 		self.model = LookupCreateModel("Call Tree", lambda x=glb: CallTreeModel(x))
 
-<<<<<<< HEAD
-		self.view = QTreeView()
-=======
->>>>>>> 0ecfebd2
 		self.view.setModel(self.model)
 
 		for c, w in ((0, 230), (1, 100), (2, 100), (3, 70), (4, 70), (5, 100)):
@@ -2664,13 +2644,10 @@
 		self.view.setModel(self.model)
 		self.view.setEditTriggers(QAbstractItemView.NoEditTriggers)
 		self.view.verticalHeader().setVisible(False)
-<<<<<<< HEAD
-=======
 		self.view.setSelectionMode(QAbstractItemView.ContiguousSelection)
 		self.view.CopyCellsToClipboard = CopyTableCellsToClipboard
 
 		self.context_menu = ContextMenu(self.view)
->>>>>>> 0ecfebd2
 
 		self.ResizeColumnsToContents()
 
