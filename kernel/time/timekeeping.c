--- conflicted
+++ resolved
@@ -115,10 +115,7 @@
 {
 	tk->xtime_sec += ts->tv_sec;
 	tk->xtime_nsec += (u64)ts->tv_nsec << tk->shift;
-<<<<<<< HEAD
-=======
 	tk_normalize_xtime(tk);
->>>>>>> 9450d57e
 }
 
 static void tk_set_wall_to_mono(struct timekeeper *tk, struct timespec wtm)
@@ -280,11 +277,7 @@
 	tk->xtime_nsec += cycle_delta * tk->mult;
 
 	/* If arch requires, add in gettimeoffset() */
-<<<<<<< HEAD
-	tk->xtime_nsec += arch_gettimeoffset() << tk->shift;
-=======
 	tk->xtime_nsec += (u64)arch_gettimeoffset() << tk->shift;
->>>>>>> 9450d57e
 
 	tk_normalize_xtime(tk);
 
@@ -308,17 +301,10 @@
 
 	do {
 		seq = read_seqbegin(&tk->lock);
-<<<<<<< HEAD
 
 		ts->tv_sec = tk->xtime_sec;
 		ts->tv_nsec = timekeeping_get_ns(tk);
 
-=======
-
-		ts->tv_sec = tk->xtime_sec;
-		ts->tv_nsec = timekeeping_get_ns(tk);
-
->>>>>>> 9450d57e
 	} while (read_seqretry(&tk->lock, seq));
 
 	timespec_add_ns(ts, nsecs);
@@ -397,7 +383,6 @@
 
 	do {
 		seq = read_seqbegin(&tk->lock);
-<<<<<<< HEAD
 
 		*ts_raw = tk->raw_time;
 		ts_real->tv_sec = tk->xtime_sec;
@@ -406,16 +391,6 @@
 		nsecs_raw = timekeeping_get_ns_raw(tk);
 		nsecs_real = timekeeping_get_ns(tk);
 
-=======
-
-		*ts_raw = tk->raw_time;
-		ts_real->tv_sec = tk->xtime_sec;
-		ts_real->tv_nsec = 0;
-
-		nsecs_raw = timekeeping_get_ns_raw(tk);
-		nsecs_real = timekeeping_get_ns(tk);
-
->>>>>>> 9450d57e
 	} while (read_seqretry(&tk->lock, seq));
 
 	timespec_add_ns(ts_raw, nsecs_raw);
@@ -457,7 +432,6 @@
 		return -EINVAL;
 
 	write_seqlock_irqsave(&tk->lock, flags);
-<<<<<<< HEAD
 
 	timekeeping_forward_now(tk);
 
@@ -469,19 +443,6 @@
 
 	tk_set_xtime(tk, tv);
 
-=======
-
-	timekeeping_forward_now(tk);
-
-	xt = tk_xtime(tk);
-	ts_delta.tv_sec = tv->tv_sec - xt.tv_sec;
-	ts_delta.tv_nsec = tv->tv_nsec - xt.tv_nsec;
-
-	tk_set_wall_to_mono(tk, timespec_sub(tk->wall_to_monotonic, ts_delta));
-
-	tk_set_xtime(tk, tv);
-
->>>>>>> 9450d57e
 	timekeeping_update(tk, true);
 
 	write_sequnlock_irqrestore(&tk->lock, flags);
@@ -510,17 +471,6 @@
 		return -EINVAL;
 
 	write_seqlock_irqsave(&tk->lock, flags);
-<<<<<<< HEAD
-
-	timekeeping_forward_now(tk);
-
-
-	tk_xtime_add(tk, ts);
-	tk_set_wall_to_mono(tk, timespec_sub(tk->wall_to_monotonic, *ts));
-
-	timekeeping_update(tk, true);
-
-=======
 
 	timekeeping_forward_now(tk);
 
@@ -537,7 +487,6 @@
 error: /* even if we error out, we forwarded the time, so call update */
 	timekeeping_update(tk, true);
 
->>>>>>> 9450d57e
 	write_sequnlock_irqrestore(&tk->lock, flags);
 
 	/* signal hrtimers about time change */
@@ -1202,13 +1151,10 @@
 #else
 	offset = (clock->read(clock) - clock->cycle_last) & clock->mask;
 #endif
-<<<<<<< HEAD
-=======
 
 	/* Check if there's really nothing to do */
 	if (offset < tk->cycle_interval)
 		goto out;
->>>>>>> 9450d57e
 
 	/*
 	 * With NO_HZ we may have to accumulate many cycle_intervals
@@ -1242,15 +1188,9 @@
 	* the vsyscall implementations are converted to use xtime_nsec
 	* (shifted nanoseconds), this can be killed.
 	*/
-<<<<<<< HEAD
-	remainder = tk->xtime_nsec & ((1 << tk->shift) - 1);
-	tk->xtime_nsec -= remainder;
-	tk->xtime_nsec += 1 << tk->shift;
-=======
 	remainder = tk->xtime_nsec & ((1ULL << tk->shift) - 1);
 	tk->xtime_nsec -= remainder;
 	tk->xtime_nsec += 1ULL << tk->shift;
->>>>>>> 9450d57e
 	tk->ntp_error += remainder << tk->ntp_error_shift;
 
 	/*
