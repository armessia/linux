// SPDX-License-Identifier: GPL-2.0-only
/*
 * sleep.c - ACPI sleep support.
 *
 * Copyright (c) 2005 Alexey Starikovskiy <alexey.y.starikovskiy@intel.com>
 * Copyright (c) 2004 David Shaohua Li <shaohua.li@intel.com>
 * Copyright (c) 2000-2003 Patrick Mochel
 * Copyright (c) 2003 Open Source Development Lab
 */

#include <linux/delay.h>
#include <linux/irq.h>
#include <linux/dmi.h>
#include <linux/device.h>
#include <linux/interrupt.h>
#include <linux/suspend.h>
#include <linux/reboot.h>
#include <linux/acpi.h>
#include <linux/module.h>
#include <linux/syscore_ops.h>
#include <asm/io.h>
#include <trace/events/power.h>

#include "internal.h"
#include "sleep.h"

/*
 * Some HW-full platforms do not have _S5, so they may need
 * to leverage efi power off for a shutdown.
 */
bool acpi_no_s5;
static u8 sleep_states[ACPI_S_STATE_COUNT];

static void acpi_sleep_tts_switch(u32 acpi_state)
{
	acpi_status status;

	status = acpi_execute_simple_method(NULL, "\\_TTS", acpi_state);
	if (ACPI_FAILURE(status) && status != AE_NOT_FOUND) {
		/*
		 * OS can't evaluate the _TTS object correctly. Some warning
		 * message will be printed. But it won't break anything.
		 */
		printk(KERN_NOTICE "Failure in evaluating _TTS object\n");
	}
}

static int tts_notify_reboot(struct notifier_block *this,
			unsigned long code, void *x)
{
	acpi_sleep_tts_switch(ACPI_STATE_S5);
	return NOTIFY_DONE;
}

static struct notifier_block tts_notifier = {
	.notifier_call	= tts_notify_reboot,
	.next		= NULL,
	.priority	= 0,
};

static int acpi_sleep_prepare(u32 acpi_state)
{
#ifdef CONFIG_ACPI_SLEEP
	unsigned long acpi_wakeup_address;

	/* do we have a wakeup address for S2 and S3? */
	if (acpi_state == ACPI_STATE_S3) {
		acpi_wakeup_address = acpi_get_wakeup_address();
		if (!acpi_wakeup_address)
			return -EFAULT;
		acpi_set_waking_vector(acpi_wakeup_address);

	}
	ACPI_FLUSH_CPU_CACHE();
#endif
	printk(KERN_INFO PREFIX "Preparing to enter system sleep state S%d\n",
		acpi_state);
	acpi_enable_wakeup_devices(acpi_state);
	acpi_enter_sleep_state_prep(acpi_state);
	return 0;
}

bool acpi_sleep_state_supported(u8 sleep_state)
{
	acpi_status status;
	u8 type_a, type_b;

	status = acpi_get_sleep_type_data(sleep_state, &type_a, &type_b);
	return ACPI_SUCCESS(status) && (!acpi_gbl_reduced_hardware
		|| (acpi_gbl_FADT.sleep_control.address
			&& acpi_gbl_FADT.sleep_status.address));
}

#ifdef CONFIG_ACPI_SLEEP
static bool sleep_no_lps0 __read_mostly;
module_param(sleep_no_lps0, bool, 0644);
MODULE_PARM_DESC(sleep_no_lps0, "Do not use the special LPS0 device interface");

static u32 acpi_target_sleep_state = ACPI_STATE_S0;

u32 acpi_target_system_state(void)
{
	return acpi_target_sleep_state;
}
EXPORT_SYMBOL_GPL(acpi_target_system_state);

static bool pwr_btn_event_pending;

/*
 * The ACPI specification wants us to save NVS memory regions during hibernation
 * and to restore them during the subsequent resume.  Windows does that also for
 * suspend to RAM.  However, it is known that this mechanism does not work on
 * all machines, so we allow the user to disable it with the help of the
 * 'acpi_sleep=nonvs' kernel command line option.
 */
static bool nvs_nosave;

void __init acpi_nvs_nosave(void)
{
	nvs_nosave = true;
}

/*
 * The ACPI specification wants us to save NVS memory regions during hibernation
 * but says nothing about saving NVS during S3.  Not all versions of Windows
 * save NVS on S3 suspend either, and it is clear that not all systems need
 * NVS to be saved at S3 time.  To improve suspend/resume time, allow the
 * user to disable saving NVS on S3 if their system does not require it, but
 * continue to save/restore NVS for S4 as specified.
 */
static bool nvs_nosave_s3;

void __init acpi_nvs_nosave_s3(void)
{
	nvs_nosave_s3 = true;
}

static int __init init_nvs_save_s3(const struct dmi_system_id *d)
{
	nvs_nosave_s3 = false;
	return 0;
}

/*
 * ACPI 1.0 wants us to execute _PTS before suspending devices, so we allow the
 * user to request that behavior by using the 'acpi_old_suspend_ordering'
 * kernel command line option that causes the following variable to be set.
 */
static bool old_suspend_ordering;

void __init acpi_old_suspend_ordering(void)
{
	old_suspend_ordering = true;
}

static int __init init_old_suspend_ordering(const struct dmi_system_id *d)
{
	acpi_old_suspend_ordering();
	return 0;
}

static int __init init_nvs_nosave(const struct dmi_system_id *d)
{
	acpi_nvs_nosave();
	return 0;
}

static bool acpi_sleep_default_s3;

static int __init init_default_s3(const struct dmi_system_id *d)
{
	acpi_sleep_default_s3 = true;
	return 0;
}

static const struct dmi_system_id acpisleep_dmi_table[] __initconst = {
	{
	.callback = init_old_suspend_ordering,
	.ident = "Abit KN9 (nForce4 variant)",
	.matches = {
		DMI_MATCH(DMI_BOARD_VENDOR, "http://www.abit.com.tw/"),
		DMI_MATCH(DMI_BOARD_NAME, "KN9 Series(NF-CK804)"),
		},
	},
	{
	.callback = init_old_suspend_ordering,
	.ident = "HP xw4600 Workstation",
	.matches = {
		DMI_MATCH(DMI_SYS_VENDOR, "Hewlett-Packard"),
		DMI_MATCH(DMI_PRODUCT_NAME, "HP xw4600 Workstation"),
		},
	},
	{
	.callback = init_old_suspend_ordering,
	.ident = "Asus Pundit P1-AH2 (M2N8L motherboard)",
	.matches = {
		DMI_MATCH(DMI_BOARD_VENDOR, "ASUSTek Computer INC."),
		DMI_MATCH(DMI_BOARD_NAME, "M2N8L"),
		},
	},
	{
	.callback = init_old_suspend_ordering,
	.ident = "Panasonic CF51-2L",
	.matches = {
		DMI_MATCH(DMI_BOARD_VENDOR,
				"Matsushita Electric Industrial Co.,Ltd."),
		DMI_MATCH(DMI_BOARD_NAME, "CF51-2L"),
		},
	},
	{
	.callback = init_nvs_nosave,
	.ident = "Sony Vaio VGN-FW41E_H",
	.matches = {
		DMI_MATCH(DMI_SYS_VENDOR, "Sony Corporation"),
		DMI_MATCH(DMI_PRODUCT_NAME, "VGN-FW41E_H"),
		},
	},
	{
	.callback = init_nvs_nosave,
	.ident = "Sony Vaio VGN-FW21E",
	.matches = {
		DMI_MATCH(DMI_SYS_VENDOR, "Sony Corporation"),
		DMI_MATCH(DMI_PRODUCT_NAME, "VGN-FW21E"),
		},
	},
	{
	.callback = init_nvs_nosave,
	.ident = "Sony Vaio VGN-FW21M",
	.matches = {
		DMI_MATCH(DMI_SYS_VENDOR, "Sony Corporation"),
		DMI_MATCH(DMI_PRODUCT_NAME, "VGN-FW21M"),
		},
	},
	{
	.callback = init_nvs_nosave,
	.ident = "Sony Vaio VPCEB17FX",
	.matches = {
		DMI_MATCH(DMI_SYS_VENDOR, "Sony Corporation"),
		DMI_MATCH(DMI_PRODUCT_NAME, "VPCEB17FX"),
		},
	},
	{
	.callback = init_nvs_nosave,
	.ident = "Sony Vaio VGN-SR11M",
	.matches = {
		DMI_MATCH(DMI_SYS_VENDOR, "Sony Corporation"),
		DMI_MATCH(DMI_PRODUCT_NAME, "VGN-SR11M"),
		},
	},
	{
	.callback = init_nvs_nosave,
	.ident = "Everex StepNote Series",
	.matches = {
		DMI_MATCH(DMI_SYS_VENDOR, "Everex Systems, Inc."),
		DMI_MATCH(DMI_PRODUCT_NAME, "Everex StepNote Series"),
		},
	},
	{
	.callback = init_nvs_nosave,
	.ident = "Sony Vaio VPCEB1Z1E",
	.matches = {
		DMI_MATCH(DMI_SYS_VENDOR, "Sony Corporation"),
		DMI_MATCH(DMI_PRODUCT_NAME, "VPCEB1Z1E"),
		},
	},
	{
	.callback = init_nvs_nosave,
	.ident = "Sony Vaio VGN-NW130D",
	.matches = {
		DMI_MATCH(DMI_SYS_VENDOR, "Sony Corporation"),
		DMI_MATCH(DMI_PRODUCT_NAME, "VGN-NW130D"),
		},
	},
	{
	.callback = init_nvs_nosave,
	.ident = "Sony Vaio VPCCW29FX",
	.matches = {
		DMI_MATCH(DMI_SYS_VENDOR, "Sony Corporation"),
		DMI_MATCH(DMI_PRODUCT_NAME, "VPCCW29FX"),
		},
	},
	{
	.callback = init_nvs_nosave,
	.ident = "Averatec AV1020-ED2",
	.matches = {
		DMI_MATCH(DMI_SYS_VENDOR, "AVERATEC"),
		DMI_MATCH(DMI_PRODUCT_NAME, "1000 Series"),
		},
	},
	{
	.callback = init_old_suspend_ordering,
	.ident = "Asus A8N-SLI DELUXE",
	.matches = {
		DMI_MATCH(DMI_BOARD_VENDOR, "ASUSTeK Computer INC."),
		DMI_MATCH(DMI_BOARD_NAME, "A8N-SLI DELUXE"),
		},
	},
	{
	.callback = init_old_suspend_ordering,
	.ident = "Asus A8N-SLI Premium",
	.matches = {
		DMI_MATCH(DMI_BOARD_VENDOR, "ASUSTeK Computer INC."),
		DMI_MATCH(DMI_BOARD_NAME, "A8N-SLI Premium"),
		},
	},
	{
	.callback = init_nvs_nosave,
	.ident = "Sony Vaio VGN-SR26GN_P",
	.matches = {
		DMI_MATCH(DMI_SYS_VENDOR, "Sony Corporation"),
		DMI_MATCH(DMI_PRODUCT_NAME, "VGN-SR26GN_P"),
		},
	},
	{
	.callback = init_nvs_nosave,
	.ident = "Sony Vaio VPCEB1S1E",
	.matches = {
		DMI_MATCH(DMI_SYS_VENDOR, "Sony Corporation"),
		DMI_MATCH(DMI_PRODUCT_NAME, "VPCEB1S1E"),
		},
	},
	{
	.callback = init_nvs_nosave,
	.ident = "Sony Vaio VGN-FW520F",
	.matches = {
		DMI_MATCH(DMI_SYS_VENDOR, "Sony Corporation"),
		DMI_MATCH(DMI_PRODUCT_NAME, "VGN-FW520F"),
		},
	},
	{
	.callback = init_nvs_nosave,
	.ident = "Asus K54C",
	.matches = {
		DMI_MATCH(DMI_SYS_VENDOR, "ASUSTeK Computer Inc."),
		DMI_MATCH(DMI_PRODUCT_NAME, "K54C"),
		},
	},
	{
	.callback = init_nvs_nosave,
	.ident = "Asus K54HR",
	.matches = {
		DMI_MATCH(DMI_SYS_VENDOR, "ASUSTeK Computer Inc."),
		DMI_MATCH(DMI_PRODUCT_NAME, "K54HR"),
		},
	},
	{
	.callback = init_nvs_save_s3,
	.ident = "Asus 1025C",
	.matches = {
		DMI_MATCH(DMI_SYS_VENDOR, "ASUSTeK COMPUTER INC."),
		DMI_MATCH(DMI_PRODUCT_NAME, "1025C"),
		},
	},
	/*
	 * https://bugzilla.kernel.org/show_bug.cgi?id=189431
	 * Lenovo G50-45 is a platform later than 2012, but needs nvs memory
	 * saving during S3.
	 */
	{
	.callback = init_nvs_save_s3,
	.ident = "Lenovo G50-45",
	.matches = {
		DMI_MATCH(DMI_SYS_VENDOR, "LENOVO"),
		DMI_MATCH(DMI_PRODUCT_NAME, "80E3"),
		},
	},
	/*
	 * ThinkPad X1 Tablet(2016) cannot do suspend-to-idle using
	 * the Low Power S0 Idle firmware interface (see
	 * https://bugzilla.kernel.org/show_bug.cgi?id=199057).
	 */
	{
	.callback = init_default_s3,
	.ident = "ThinkPad X1 Tablet(2016)",
	.matches = {
		DMI_MATCH(DMI_SYS_VENDOR, "LENOVO"),
		DMI_MATCH(DMI_PRODUCT_NAME, "20GGA00L00"),
		},
	},
	{},
};

static bool ignore_blacklist;

void __init acpi_sleep_no_blacklist(void)
{
	ignore_blacklist = true;
}

static void __init acpi_sleep_dmi_check(void)
{
	if (ignore_blacklist)
		return;

	if (dmi_get_bios_year() >= 2012)
		acpi_nvs_nosave_s3();

	dmi_check_system(acpisleep_dmi_table);
}

/**
 * acpi_pm_freeze - Disable the GPEs and suspend EC transactions.
 */
static int acpi_pm_freeze(void)
{
	acpi_disable_all_gpes();
	acpi_os_wait_events_complete();
	acpi_ec_block_transactions();
	return 0;
}

/**
 * acpi_pre_suspend - Enable wakeup devices, "freeze" EC and save NVS.
 */
static int acpi_pm_pre_suspend(void)
{
	acpi_pm_freeze();
	return suspend_nvs_save();
}

/**
 *	__acpi_pm_prepare - Prepare the platform to enter the target state.
 *
 *	If necessary, set the firmware waking vector and do arch-specific
 *	nastiness to get the wakeup code to the waking vector.
 */
static int __acpi_pm_prepare(void)
{
	int error = acpi_sleep_prepare(acpi_target_sleep_state);
	if (error)
		acpi_target_sleep_state = ACPI_STATE_S0;

	return error;
}

/**
 *	acpi_pm_prepare - Prepare the platform to enter the target sleep
 *		state and disable the GPEs.
 */
static int acpi_pm_prepare(void)
{
	int error = __acpi_pm_prepare();
	if (!error)
		error = acpi_pm_pre_suspend();

	return error;
}

/**
 *	acpi_pm_finish - Instruct the platform to leave a sleep state.
 *
 *	This is called after we wake back up (or if entering the sleep state
 *	failed).
 */
static void acpi_pm_finish(void)
{
	struct acpi_device *pwr_btn_adev;
	u32 acpi_state = acpi_target_sleep_state;

	acpi_ec_unblock_transactions();
	suspend_nvs_free();

	if (acpi_state == ACPI_STATE_S0)
		return;

	printk(KERN_INFO PREFIX "Waking up from system sleep state S%d\n",
		acpi_state);
	acpi_disable_wakeup_devices(acpi_state);
	acpi_leave_sleep_state(acpi_state);

	/* reset firmware waking vector */
	acpi_set_waking_vector(0);

	acpi_target_sleep_state = ACPI_STATE_S0;

	acpi_resume_power_resources();

	/* If we were woken with the fixed power button, provide a small
	 * hint to userspace in the form of a wakeup event on the fixed power
	 * button device (if it can be found).
	 *
	 * We delay the event generation til now, as the PM layer requires
	 * timekeeping to be running before we generate events. */
	if (!pwr_btn_event_pending)
		return;

	pwr_btn_event_pending = false;
	pwr_btn_adev = acpi_dev_get_first_match_dev(ACPI_BUTTON_HID_POWERF,
						    NULL, -1);
	if (pwr_btn_adev) {
		pm_wakeup_event(&pwr_btn_adev->dev, 0);
		acpi_dev_put(pwr_btn_adev);
	}
}

/**
 * acpi_pm_start - Start system PM transition.
 */
static void acpi_pm_start(u32 acpi_state)
{
	acpi_target_sleep_state = acpi_state;
	acpi_sleep_tts_switch(acpi_target_sleep_state);
	acpi_scan_lock_acquire();
}

/**
 * acpi_pm_end - Finish up system PM transition.
 */
static void acpi_pm_end(void)
{
	acpi_turn_off_unused_power_resources();
	acpi_scan_lock_release();
	/*
	 * This is necessary in case acpi_pm_finish() is not called during a
	 * failing transition to a sleep state.
	 */
	acpi_target_sleep_state = ACPI_STATE_S0;
	acpi_sleep_tts_switch(acpi_target_sleep_state);
}
#else /* !CONFIG_ACPI_SLEEP */
#define sleep_no_lps0	(1)
#define acpi_target_sleep_state	ACPI_STATE_S0
#define acpi_sleep_default_s3	(1)
static inline void acpi_sleep_dmi_check(void) {}
#endif /* CONFIG_ACPI_SLEEP */

#ifdef CONFIG_SUSPEND
static u32 acpi_suspend_states[] = {
	[PM_SUSPEND_ON] = ACPI_STATE_S0,
	[PM_SUSPEND_STANDBY] = ACPI_STATE_S1,
	[PM_SUSPEND_MEM] = ACPI_STATE_S3,
	[PM_SUSPEND_MAX] = ACPI_STATE_S5
};

/**
 *	acpi_suspend_begin - Set the target system sleep state to the state
 *		associated with given @pm_state, if supported.
 */
static int acpi_suspend_begin(suspend_state_t pm_state)
{
	u32 acpi_state = acpi_suspend_states[pm_state];
	int error;

	error = (nvs_nosave || nvs_nosave_s3) ? 0 : suspend_nvs_alloc();
	if (error)
		return error;

	if (!sleep_states[acpi_state]) {
		pr_err("ACPI does not support sleep state S%u\n", acpi_state);
		return -ENOSYS;
	}
	if (acpi_state > ACPI_STATE_S1)
		pm_set_suspend_via_firmware();

	acpi_pm_start(acpi_state);
	return 0;
}

/**
 *	acpi_suspend_enter - Actually enter a sleep state.
 *	@pm_state: ignored
 *
 *	Flush caches and go to sleep. For STR we have to call arch-specific
 *	assembly, which in turn call acpi_enter_sleep_state().
 *	It's unfortunate, but it works. Please fix if you're feeling frisky.
 */
static int acpi_suspend_enter(suspend_state_t pm_state)
{
	acpi_status status = AE_OK;
	u32 acpi_state = acpi_target_sleep_state;
	int error;

	ACPI_FLUSH_CPU_CACHE();

	trace_suspend_resume(TPS("acpi_suspend"), acpi_state, true);
	switch (acpi_state) {
	case ACPI_STATE_S1:
		barrier();
		status = acpi_enter_sleep_state(acpi_state);
		break;

	case ACPI_STATE_S3:
		if (!acpi_suspend_lowlevel)
			return -ENOSYS;
		error = acpi_suspend_lowlevel();
		if (error)
			return error;
		pr_info(PREFIX "Low-level resume complete\n");
		pm_set_resume_via_firmware();
		break;
	}
	trace_suspend_resume(TPS("acpi_suspend"), acpi_state, false);

	/* This violates the spec but is required for bug compatibility. */
	acpi_write_bit_register(ACPI_BITREG_SCI_ENABLE, 1);

	/* Reprogram control registers */
	acpi_leave_sleep_state_prep(acpi_state);

	/* ACPI 3.0 specs (P62) says that it's the responsibility
	 * of the OSPM to clear the status bit [ implying that the
	 * POWER_BUTTON event should not reach userspace ]
	 *
	 * However, we do generate a small hint for userspace in the form of
	 * a wakeup event. We flag this condition for now and generate the
	 * event later, as we're currently too early in resume to be able to
	 * generate wakeup events.
	 */
	if (ACPI_SUCCESS(status) && (acpi_state == ACPI_STATE_S3)) {
		acpi_event_status pwr_btn_status = ACPI_EVENT_FLAG_DISABLED;

		acpi_get_event_status(ACPI_EVENT_POWER_BUTTON, &pwr_btn_status);

		if (pwr_btn_status & ACPI_EVENT_FLAG_STATUS_SET) {
			acpi_clear_event(ACPI_EVENT_POWER_BUTTON);
			/* Flag for later */
			pwr_btn_event_pending = true;
		}
	}

	/*
	 * Disable and clear GPE status before interrupt is enabled. Some GPEs
	 * (like wakeup GPE) haven't handler, this can avoid such GPE misfire.
	 * acpi_leave_sleep_state will reenable specific GPEs later
	 */
	acpi_disable_all_gpes();
	/* Allow EC transactions to happen. */
	acpi_ec_unblock_transactions();

	suspend_nvs_restore();

	return ACPI_SUCCESS(status) ? 0 : -EFAULT;
}

static int acpi_suspend_state_valid(suspend_state_t pm_state)
{
	u32 acpi_state;

	switch (pm_state) {
	case PM_SUSPEND_ON:
	case PM_SUSPEND_STANDBY:
	case PM_SUSPEND_MEM:
		acpi_state = acpi_suspend_states[pm_state];

		return sleep_states[acpi_state];
	default:
		return 0;
	}
}

static const struct platform_suspend_ops acpi_suspend_ops = {
	.valid = acpi_suspend_state_valid,
	.begin = acpi_suspend_begin,
	.prepare_late = acpi_pm_prepare,
	.enter = acpi_suspend_enter,
	.wake = acpi_pm_finish,
	.end = acpi_pm_end,
};

/**
 *	acpi_suspend_begin_old - Set the target system sleep state to the
 *		state associated with given @pm_state, if supported, and
 *		execute the _PTS control method.  This function is used if the
 *		pre-ACPI 2.0 suspend ordering has been requested.
 */
static int acpi_suspend_begin_old(suspend_state_t pm_state)
{
	int error = acpi_suspend_begin(pm_state);
	if (!error)
		error = __acpi_pm_prepare();

	return error;
}

/*
 * The following callbacks are used if the pre-ACPI 2.0 suspend ordering has
 * been requested.
 */
static const struct platform_suspend_ops acpi_suspend_ops_old = {
	.valid = acpi_suspend_state_valid,
	.begin = acpi_suspend_begin_old,
	.prepare_late = acpi_pm_pre_suspend,
	.enter = acpi_suspend_enter,
	.wake = acpi_pm_finish,
	.end = acpi_pm_end,
	.recover = acpi_pm_finish,
};

static bool s2idle_wakeup;

/*
 * On platforms supporting the Low Power S0 Idle interface there is an ACPI
 * device object with the PNP0D80 compatible device ID (System Power Management
 * Controller) and a specific _DSM method under it.  That method, if present,
 * can be used to indicate to the platform that the OS is transitioning into a
 * low-power state in which certain types of activity are not desirable or that
 * it is leaving such a state, which allows the platform to adjust its operation
 * mode accordingly.
 */
static const struct acpi_device_id lps0_device_ids[] = {
	{"PNP0D80", },
	{"", },
};

#define ACPI_LPS0_DSM_UUID	"c4eb40a0-6cd2-11e2-bcfd-0800200c9a66"

#define ACPI_LPS0_GET_DEVICE_CONSTRAINTS	1
#define ACPI_LPS0_SCREEN_OFF	3
#define ACPI_LPS0_SCREEN_ON	4
#define ACPI_LPS0_ENTRY		5
#define ACPI_LPS0_EXIT		6

static acpi_handle lps0_device_handle;
static guid_t lps0_dsm_guid;
static char lps0_dsm_func_mask;

/* Device constraint entry structure */
struct lpi_device_info {
	char *name;
	int enabled;
	union acpi_object *package;
};

/* Constraint package structure */
struct lpi_device_constraint {
	int uid;
	int min_dstate;
	int function_states;
};

struct lpi_constraints {
	acpi_handle handle;
	int min_dstate;
};

static struct lpi_constraints *lpi_constraints_table;
static int lpi_constraints_table_size;

static void lpi_device_get_constraints(void)
{
	union acpi_object *out_obj;
	int i;

	out_obj = acpi_evaluate_dsm_typed(lps0_device_handle, &lps0_dsm_guid,
					  1, ACPI_LPS0_GET_DEVICE_CONSTRAINTS,
					  NULL, ACPI_TYPE_PACKAGE);

	acpi_handle_debug(lps0_device_handle, "_DSM function 1 eval %s\n",
			  out_obj ? "successful" : "failed");

	if (!out_obj)
		return;

	lpi_constraints_table = kcalloc(out_obj->package.count,
					sizeof(*lpi_constraints_table),
					GFP_KERNEL);
	if (!lpi_constraints_table)
		goto free_acpi_buffer;

	acpi_handle_debug(lps0_device_handle, "LPI: constraints list begin:\n");

	for (i = 0; i < out_obj->package.count; i++) {
		struct lpi_constraints *constraint;
		acpi_status status;
		union acpi_object *package = &out_obj->package.elements[i];
		struct lpi_device_info info = { };
		int package_count = 0, j;

		if (!package)
			continue;

		for (j = 0; j < package->package.count; ++j) {
			union acpi_object *element =
					&(package->package.elements[j]);

			switch (element->type) {
			case ACPI_TYPE_INTEGER:
				info.enabled = element->integer.value;
				break;
			case ACPI_TYPE_STRING:
				info.name = element->string.pointer;
				break;
			case ACPI_TYPE_PACKAGE:
				package_count = element->package.count;
				info.package = element->package.elements;
				break;
			}
		}

		if (!info.enabled || !info.package || !info.name)
			continue;

		constraint = &lpi_constraints_table[lpi_constraints_table_size];

		status = acpi_get_handle(NULL, info.name, &constraint->handle);
		if (ACPI_FAILURE(status))
			continue;

		acpi_handle_debug(lps0_device_handle,
				  "index:%d Name:%s\n", i, info.name);

		constraint->min_dstate = -1;

		for (j = 0; j < package_count; ++j) {
			union acpi_object *info_obj = &info.package[j];
			union acpi_object *cnstr_pkg;
			union acpi_object *obj;
			struct lpi_device_constraint dev_info;

			switch (info_obj->type) {
			case ACPI_TYPE_INTEGER:
				/* version */
				break;
			case ACPI_TYPE_PACKAGE:
				if (info_obj->package.count < 2)
					break;

				cnstr_pkg = info_obj->package.elements;
				obj = &cnstr_pkg[0];
				dev_info.uid = obj->integer.value;
				obj = &cnstr_pkg[1];
				dev_info.min_dstate = obj->integer.value;

				acpi_handle_debug(lps0_device_handle,
					"uid:%d min_dstate:%s\n",
					dev_info.uid,
					acpi_power_state_string(dev_info.min_dstate));

				constraint->min_dstate = dev_info.min_dstate;
				break;
			}
		}

		if (constraint->min_dstate < 0) {
			acpi_handle_debug(lps0_device_handle,
					  "Incomplete constraint defined\n");
			continue;
		}

		lpi_constraints_table_size++;
	}

	acpi_handle_debug(lps0_device_handle, "LPI: constraints list end\n");

free_acpi_buffer:
	ACPI_FREE(out_obj);
}

static void lpi_check_constraints(void)
{
	int i;

	for (i = 0; i < lpi_constraints_table_size; ++i) {
		acpi_handle handle = lpi_constraints_table[i].handle;
		struct acpi_device *adev;

		if (!handle || acpi_bus_get_device(handle, &adev))
			continue;

		acpi_handle_debug(handle,
			"LPI: required min power state:%s current power state:%s\n",
			acpi_power_state_string(lpi_constraints_table[i].min_dstate),
			acpi_power_state_string(adev->power.state));

		if (!adev->flags.power_manageable) {
			acpi_handle_info(handle, "LPI: Device not power manageable\n");
			lpi_constraints_table[i].handle = NULL;
			continue;
		}

		if (adev->power.state < lpi_constraints_table[i].min_dstate)
			acpi_handle_info(handle,
				"LPI: Constraint not met; min power state:%s current power state:%s\n",
				acpi_power_state_string(lpi_constraints_table[i].min_dstate),
				acpi_power_state_string(adev->power.state));
	}
}

static void acpi_sleep_run_lps0_dsm(unsigned int func)
{
	union acpi_object *out_obj;

	if (!(lps0_dsm_func_mask & (1 << func)))
		return;

	out_obj = acpi_evaluate_dsm(lps0_device_handle, &lps0_dsm_guid, 1, func, NULL);
	ACPI_FREE(out_obj);

	acpi_handle_debug(lps0_device_handle, "_DSM function %u evaluation %s\n",
			  func, out_obj ? "successful" : "failed");
}

static int lps0_device_attach(struct acpi_device *adev,
			      const struct acpi_device_id *not_used)
{
	union acpi_object *out_obj;

	if (lps0_device_handle)
		return 0;

	if (!(acpi_gbl_FADT.flags & ACPI_FADT_LOW_POWER_S0))
		return 0;

	guid_parse(ACPI_LPS0_DSM_UUID, &lps0_dsm_guid);
	/* Check if the _DSM is present and as expected. */
	out_obj = acpi_evaluate_dsm(adev->handle, &lps0_dsm_guid, 1, 0, NULL);
	if (!out_obj || out_obj->type != ACPI_TYPE_BUFFER) {
		acpi_handle_debug(adev->handle,
				  "_DSM function 0 evaluation failed\n");
		return 0;
	}

	lps0_dsm_func_mask = *(char *)out_obj->buffer.pointer;

	ACPI_FREE(out_obj);

	acpi_handle_debug(adev->handle, "_DSM function mask: 0x%x\n",
			  lps0_dsm_func_mask);

	lps0_device_handle = adev->handle;

	lpi_device_get_constraints();

	/*
	 * Use suspend-to-idle by default if the default suspend mode was not
	 * set from the command line.
	 */
	if (mem_sleep_default > PM_SUSPEND_MEM && !acpi_sleep_default_s3)
		mem_sleep_current = PM_SUSPEND_TO_IDLE;

	/*
	 * Some LPS0 systems, like ASUS Zenbook UX430UNR/i7-8550U, require the
	 * EC GPE to be enabled while suspended for certain wakeup devices to
	 * work, so mark it as wakeup-capable.
	 */
	acpi_ec_mark_gpe_for_wake();

	return 0;
}

static struct acpi_scan_handler lps0_handler = {
	.ids = lps0_device_ids,
	.attach = lps0_device_attach,
};

static int acpi_s2idle_begin(void)
{
	acpi_scan_lock_acquire();
	return 0;
}

static int acpi_s2idle_prepare(void)
{
	if (acpi_sci_irq_valid()) {
		enable_irq_wake(acpi_sci_irq);
		acpi_ec_set_gpe_wake_mask(ACPI_GPE_ENABLE);
	}

	acpi_enable_wakeup_devices(ACPI_STATE_S0);

	/* Change the configuration of GPEs to avoid spurious wakeup. */
	acpi_enable_all_wakeup_gpes();
	acpi_os_wait_events_complete();

	s2idle_wakeup = true;
	return 0;
}

static int acpi_s2idle_prepare_late(void)
{
	if (!lps0_device_handle || sleep_no_lps0)
		return 0;

	if (pm_debug_messages_on)
		lpi_check_constraints();

	acpi_sleep_run_lps0_dsm(ACPI_LPS0_SCREEN_OFF);
	acpi_sleep_run_lps0_dsm(ACPI_LPS0_ENTRY);

	return 0;
}

static void acpi_s2idle_sync(void)
{
	/*
	 * The EC driver uses the system workqueue and an additional special
	 * one, so those need to be flushed too.
	 */
	acpi_ec_flush_work();
	acpi_os_wait_events_complete(); /* synchronize Notify handling */
}

static bool acpi_s2idle_wake(void)
{
	if (!acpi_sci_irq_valid())
		return pm_wakeup_pending();

	while (pm_wakeup_pending()) {
		/*
		 * If IRQD_WAKEUP_ARMED is set for the SCI at this point, the
		 * SCI has not triggered while suspended, so bail out (the
		 * wakeup is pending anyway and the SCI is not the source of
		 * it).
		 */
		if (irqd_is_wakeup_armed(irq_get_irq_data(acpi_sci_irq)))
			return true;

		/*
<<<<<<< HEAD
=======
		 * If the status bit of any enabled fixed event is set, the
		 * wakeup is regarded as valid.
		 */
		if (acpi_any_fixed_event_status_set())
			return true;

		/*
>>>>>>> 46305059
		 * If there are no EC events to process and at least one of the
		 * other enabled GPEs is active, the wakeup is regarded as a
		 * genuine one.
		 *
		 * Note that the checks below must be carried out in this order
		 * to avoid returning prematurely due to a change of the EC GPE
		 * status bit from unset to set between the checks with the
		 * status bits of all the other GPEs unset.
		 */
		if (acpi_any_gpe_status_set() && !acpi_ec_dispatch_gpe())
			return true;

		/*
		 * Cancel the wakeup and process all pending events in case
		 * there are any wakeup ones in there.
		 *
		 * Note that if any non-EC GPEs are active at this point, the
		 * SCI will retrigger after the rearming below, so no events
		 * should be missed by canceling the wakeup here.
		 */
		pm_system_cancel_wakeup();

		acpi_s2idle_sync();

		/*
		 * The SCI is in the "suspended" state now and it cannot produce
		 * new wakeup events till the rearming below, so if any of them
		 * are pending here, they must be resulting from the processing
		 * of EC events above or coming from somewhere else.
		 */
		if (pm_wakeup_pending())
			return true;

		rearm_wake_irq(acpi_sci_irq);
	}

	return false;
}

static void acpi_s2idle_restore_early(void)
{
	if (!lps0_device_handle || sleep_no_lps0)
		return;

	acpi_sleep_run_lps0_dsm(ACPI_LPS0_EXIT);
	acpi_sleep_run_lps0_dsm(ACPI_LPS0_SCREEN_ON);
}

static void acpi_s2idle_restore(void)
{
	/*
	 * Drain pending events before restoring the working-state configuration
	 * of GPEs.
	 */
	acpi_os_wait_events_complete(); /* synchronize GPE processing */
	acpi_s2idle_sync();

	s2idle_wakeup = false;

	acpi_enable_all_runtime_gpes();

	acpi_disable_wakeup_devices(ACPI_STATE_S0);

	if (acpi_sci_irq_valid()) {
		acpi_ec_set_gpe_wake_mask(ACPI_GPE_DISABLE);
		disable_irq_wake(acpi_sci_irq);
	}
}

static void acpi_s2idle_end(void)
{
	acpi_scan_lock_release();
}

static const struct platform_s2idle_ops acpi_s2idle_ops = {
	.begin = acpi_s2idle_begin,
	.prepare = acpi_s2idle_prepare,
	.prepare_late = acpi_s2idle_prepare_late,
	.wake = acpi_s2idle_wake,
	.restore_early = acpi_s2idle_restore_early,
	.restore = acpi_s2idle_restore,
	.end = acpi_s2idle_end,
};

static void acpi_sleep_suspend_setup(void)
{
	int i;

	for (i = ACPI_STATE_S1; i < ACPI_STATE_S4; i++)
		if (acpi_sleep_state_supported(i))
			sleep_states[i] = 1;

	suspend_set_ops(old_suspend_ordering ?
		&acpi_suspend_ops_old : &acpi_suspend_ops);

	acpi_scan_add_handler(&lps0_handler);
	s2idle_set_ops(&acpi_s2idle_ops);
}

#else /* !CONFIG_SUSPEND */
#define s2idle_wakeup		(false)
#define lps0_device_handle	(NULL)
static inline void acpi_sleep_suspend_setup(void) {}
#endif /* !CONFIG_SUSPEND */

bool acpi_s2idle_wakeup(void)
{
	return s2idle_wakeup;
}

#ifdef CONFIG_PM_SLEEP
static u32 saved_bm_rld;

static int  acpi_save_bm_rld(void)
{
	acpi_read_bit_register(ACPI_BITREG_BUS_MASTER_RLD, &saved_bm_rld);
	return 0;
}

static void  acpi_restore_bm_rld(void)
{
	u32 resumed_bm_rld = 0;

	acpi_read_bit_register(ACPI_BITREG_BUS_MASTER_RLD, &resumed_bm_rld);
	if (resumed_bm_rld == saved_bm_rld)
		return;

	acpi_write_bit_register(ACPI_BITREG_BUS_MASTER_RLD, saved_bm_rld);
}

static struct syscore_ops acpi_sleep_syscore_ops = {
	.suspend = acpi_save_bm_rld,
	.resume = acpi_restore_bm_rld,
};

static void acpi_sleep_syscore_init(void)
{
	register_syscore_ops(&acpi_sleep_syscore_ops);
}
#else
static inline void acpi_sleep_syscore_init(void) {}
#endif /* CONFIG_PM_SLEEP */

#ifdef CONFIG_HIBERNATION
static unsigned long s4_hardware_signature;
static struct acpi_table_facs *facs;
static bool nosigcheck;

void __init acpi_no_s4_hw_signature(void)
{
	nosigcheck = true;
}

static int acpi_hibernation_begin(pm_message_t stage)
{
	if (!nvs_nosave) {
		int error = suspend_nvs_alloc();
		if (error)
			return error;
	}

	if (stage.event == PM_EVENT_HIBERNATE)
		pm_set_suspend_via_firmware();

	acpi_pm_start(ACPI_STATE_S4);
	return 0;
}

static int acpi_hibernation_enter(void)
{
	acpi_status status = AE_OK;

	ACPI_FLUSH_CPU_CACHE();

	/* This shouldn't return.  If it returns, we have a problem */
	status = acpi_enter_sleep_state(ACPI_STATE_S4);
	/* Reprogram control registers */
	acpi_leave_sleep_state_prep(ACPI_STATE_S4);

	return ACPI_SUCCESS(status) ? 0 : -EFAULT;
}

static void acpi_hibernation_leave(void)
{
	pm_set_resume_via_firmware();
	/*
	 * If ACPI is not enabled by the BIOS and the boot kernel, we need to
	 * enable it here.
	 */
	acpi_enable();
	/* Reprogram control registers */
	acpi_leave_sleep_state_prep(ACPI_STATE_S4);
	/* Check the hardware signature */
	if (facs && s4_hardware_signature != facs->hardware_signature)
		pr_crit("ACPI: Hardware changed while hibernated, success doubtful!\n");
	/* Restore the NVS memory area */
	suspend_nvs_restore();
	/* Allow EC transactions to happen. */
	acpi_ec_unblock_transactions();
}

static void acpi_pm_thaw(void)
{
	acpi_ec_unblock_transactions();
	acpi_enable_all_runtime_gpes();
}

static const struct platform_hibernation_ops acpi_hibernation_ops = {
	.begin = acpi_hibernation_begin,
	.end = acpi_pm_end,
	.pre_snapshot = acpi_pm_prepare,
	.finish = acpi_pm_finish,
	.prepare = acpi_pm_prepare,
	.enter = acpi_hibernation_enter,
	.leave = acpi_hibernation_leave,
	.pre_restore = acpi_pm_freeze,
	.restore_cleanup = acpi_pm_thaw,
};

/**
 *	acpi_hibernation_begin_old - Set the target system sleep state to
 *		ACPI_STATE_S4 and execute the _PTS control method.  This
 *		function is used if the pre-ACPI 2.0 suspend ordering has been
 *		requested.
 */
static int acpi_hibernation_begin_old(pm_message_t stage)
{
	int error;
	/*
	 * The _TTS object should always be evaluated before the _PTS object.
	 * When the old_suspended_ordering is true, the _PTS object is
	 * evaluated in the acpi_sleep_prepare.
	 */
	acpi_sleep_tts_switch(ACPI_STATE_S4);

	error = acpi_sleep_prepare(ACPI_STATE_S4);
	if (error)
		return error;

	if (!nvs_nosave) {
		error = suspend_nvs_alloc();
		if (error)
			return error;
	}

	if (stage.event == PM_EVENT_HIBERNATE)
		pm_set_suspend_via_firmware();

	acpi_target_sleep_state = ACPI_STATE_S4;
	acpi_scan_lock_acquire();
	return 0;
}

/*
 * The following callbacks are used if the pre-ACPI 2.0 suspend ordering has
 * been requested.
 */
static const struct platform_hibernation_ops acpi_hibernation_ops_old = {
	.begin = acpi_hibernation_begin_old,
	.end = acpi_pm_end,
	.pre_snapshot = acpi_pm_pre_suspend,
	.prepare = acpi_pm_freeze,
	.finish = acpi_pm_finish,
	.enter = acpi_hibernation_enter,
	.leave = acpi_hibernation_leave,
	.pre_restore = acpi_pm_freeze,
	.restore_cleanup = acpi_pm_thaw,
	.recover = acpi_pm_finish,
};

static void acpi_sleep_hibernate_setup(void)
{
	if (!acpi_sleep_state_supported(ACPI_STATE_S4))
		return;

	hibernation_set_ops(old_suspend_ordering ?
			&acpi_hibernation_ops_old : &acpi_hibernation_ops);
	sleep_states[ACPI_STATE_S4] = 1;
	if (nosigcheck)
		return;

	acpi_get_table(ACPI_SIG_FACS, 1, (struct acpi_table_header **)&facs);
	if (facs)
		s4_hardware_signature = facs->hardware_signature;
}
#else /* !CONFIG_HIBERNATION */
static inline void acpi_sleep_hibernate_setup(void) {}
#endif /* !CONFIG_HIBERNATION */

static void acpi_power_off_prepare(void)
{
	/* Prepare to power off the system */
	acpi_sleep_prepare(ACPI_STATE_S5);
	acpi_disable_all_gpes();
	acpi_os_wait_events_complete();
}

static void acpi_power_off(void)
{
	/* acpi_sleep_prepare(ACPI_STATE_S5) should have already been called */
	printk(KERN_DEBUG "%s called\n", __func__);
	local_irq_disable();
	acpi_enter_sleep_state(ACPI_STATE_S5);
}

int __init acpi_sleep_init(void)
{
	char supported[ACPI_S_STATE_COUNT * 3 + 1];
	char *pos = supported;
	int i;

	acpi_sleep_dmi_check();

	sleep_states[ACPI_STATE_S0] = 1;

	acpi_sleep_syscore_init();
	acpi_sleep_suspend_setup();
	acpi_sleep_hibernate_setup();

	if (acpi_sleep_state_supported(ACPI_STATE_S5)) {
		sleep_states[ACPI_STATE_S5] = 1;
		pm_power_off_prepare = acpi_power_off_prepare;
		pm_power_off = acpi_power_off;
	} else {
		acpi_no_s5 = true;
	}

	supported[0] = 0;
	for (i = 0; i < ACPI_S_STATE_COUNT; i++) {
		if (sleep_states[i])
			pos += sprintf(pos, " S%d", i);
	}
	pr_info(PREFIX "(supports%s)\n", supported);

	/*
	 * Register the tts_notifier to reboot notifier list so that the _TTS
	 * object can also be evaluated when the system enters S5.
	 */
	register_reboot_notifier(&tts_notifier);
	return 0;
}<|MERGE_RESOLUTION|>--- conflicted
+++ resolved
@@ -1006,8 +1006,6 @@
 			return true;
 
 		/*
-<<<<<<< HEAD
-=======
 		 * If the status bit of any enabled fixed event is set, the
 		 * wakeup is regarded as valid.
 		 */
@@ -1015,7 +1013,6 @@
 			return true;
 
 		/*
->>>>>>> 46305059
 		 * If there are no EC events to process and at least one of the
 		 * other enabled GPEs is active, the wakeup is regarded as a
 		 * genuine one.
