--- conflicted
+++ resolved
@@ -1241,18 +1241,10 @@
 	/* the spi->mode bits understood by this driver: */
 	master->mode_bits = SPI_CPOL | SPI_CPHA | SPI_CS_HIGH;
 
-<<<<<<< HEAD
-	sdd->regs = devm_request_and_ioremap(&pdev->dev, mem_res);
-	if (sdd->regs == NULL) {
-		dev_err(&pdev->dev, "Unable to remap IO\n");
-		ret = -ENXIO;
-		goto err0;
-=======
 	sdd->regs = devm_ioremap_resource(&pdev->dev, mem_res);
 	if (IS_ERR(sdd->regs)) {
 		ret = PTR_ERR(sdd->regs);
-		goto err1;
->>>>>>> 74fef7a8
+		goto err0;
 	}
 
 	if (!sci->cfg_gpio && pdev->dev.of_node) {
