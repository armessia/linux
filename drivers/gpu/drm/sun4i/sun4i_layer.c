--- conflicted
+++ resolved
@@ -117,14 +117,11 @@
 static bool sun4i_layer_format_mod_supported(struct drm_plane *plane,
 					     uint32_t format, uint64_t modifier)
 {
-<<<<<<< HEAD
-=======
 	struct sun4i_layer *layer = plane_to_sun4i_layer(plane);
 
 	if (IS_ERR_OR_NULL(layer->backend->frontend))
 		sun4i_backend_format_is_supported(format, modifier);
 
->>>>>>> ba9877e2
 	return sun4i_backend_format_is_supported(format, modifier) ||
 	       sun4i_frontend_format_is_supported(format, modifier);
 }
@@ -173,8 +170,6 @@
 	DRM_FORMAT_YVYU,
 };
 
-<<<<<<< HEAD
-=======
 static const uint32_t sun4i_backend_layer_formats[] = {
 	DRM_FORMAT_ARGB8888,
 	DRM_FORMAT_ARGB4444,
@@ -190,7 +185,6 @@
 	DRM_FORMAT_YVYU,
 };
 
->>>>>>> ba9877e2
 static const uint64_t sun4i_layer_modifiers[] = {
 	DRM_FORMAT_MOD_LINEAR,
 	DRM_FORMAT_MOD_ALLWINNER_TILED,
@@ -222,14 +216,8 @@
 	/* possible crtcs are set later */
 	ret = drm_universal_plane_init(drm, &layer->plane, 0,
 				       &sun4i_backend_layer_funcs,
-<<<<<<< HEAD
-				       sun4i_layer_formats,
-				       ARRAY_SIZE(sun4i_layer_formats),
-				       sun4i_layer_modifiers, type, NULL);
-=======
 				       formats, formats_len,
 				       modifiers, type, NULL);
->>>>>>> ba9877e2
 	if (ret) {
 		dev_err(drm->dev, "Couldn't initialize layer\n");
 		return ERR_PTR(ret);
