// SPDX-License-Identifier: GPL-2.0-only
/*
 *  Copyright 2010
 *  by Konrad Rzeszutek Wilk <konrad.wilk@oracle.com>
 *
 * This code provides a IOMMU for Xen PV guests with PCI passthrough.
 *
 * PV guests under Xen are running in an non-contiguous memory architecture.
 *
 * When PCI pass-through is utilized, this necessitates an IOMMU for
 * translating bus (DMA) to virtual and vice-versa and also providing a
 * mechanism to have contiguous pages for device drivers operations (say DMA
 * operations).
 *
 * Specifically, under Xen the Linux idea of pages is an illusion. It
 * assumes that pages start at zero and go up to the available memory. To
 * help with that, the Linux Xen MMU provides a lookup mechanism to
 * translate the page frame numbers (PFN) to machine frame numbers (MFN)
 * and vice-versa. The MFN are the "real" frame numbers. Furthermore
 * memory is not contiguous. Xen hypervisor stitches memory for guests
 * from different pools, which means there is no guarantee that PFN==MFN
 * and PFN+1==MFN+1. Lastly with Xen 4.0, pages (in debug mode) are
 * allocated in descending order (high to low), meaning the guest might
 * never get any MFN's under the 4GB mark.
 */

#define pr_fmt(fmt) "xen:" KBUILD_MODNAME ": " fmt

#include <linux/memblock.h>
#include <linux/dma-direct.h>
#include <linux/dma-noncoherent.h>
#include <linux/export.h>
#include <xen/swiotlb-xen.h>
#include <xen/page.h>
#include <xen/xen-ops.h>
#include <xen/hvc-console.h>

#include <asm/dma-mapping.h>
#include <asm/xen/page-coherent.h>

#include <trace/events/swiotlb.h>
#define MAX_DMA_BITS 32
/*
 * Used to do a quick range check in swiotlb_tbl_unmap_single and
 * swiotlb_tbl_sync_single_*, to see if the memory was in fact allocated by this
 * API.
 */

static char *xen_io_tlb_start, *xen_io_tlb_end;
static unsigned long xen_io_tlb_nslabs;
/*
 * Quick lookup value of the bus address of the IOTLB.
 */

static u64 start_dma_addr;

/*
 * Both of these functions should avoid XEN_PFN_PHYS because phys_addr_t
 * can be 32bit when dma_addr_t is 64bit leading to a loss in
 * information if the shift is done before casting to 64bit.
 */
static inline dma_addr_t xen_phys_to_bus(phys_addr_t paddr)
{
	unsigned long bfn = pfn_to_bfn(XEN_PFN_DOWN(paddr));
	dma_addr_t dma = (dma_addr_t)bfn << XEN_PAGE_SHIFT;

	dma |= paddr & ~XEN_PAGE_MASK;

	return dma;
}

static inline phys_addr_t xen_bus_to_phys(dma_addr_t baddr)
{
	unsigned long xen_pfn = bfn_to_pfn(XEN_PFN_DOWN(baddr));
	dma_addr_t dma = (dma_addr_t)xen_pfn << XEN_PAGE_SHIFT;
	phys_addr_t paddr = dma;

	paddr |= baddr & ~XEN_PAGE_MASK;

	return paddr;
}

static inline dma_addr_t xen_virt_to_bus(void *address)
{
	return xen_phys_to_bus(virt_to_phys(address));
}

static inline int range_straddles_page_boundary(phys_addr_t p, size_t size)
{
	unsigned long next_bfn, xen_pfn = XEN_PFN_DOWN(p);
	unsigned int i, nr_pages = XEN_PFN_UP(xen_offset_in_page(p) + size);

	next_bfn = pfn_to_bfn(xen_pfn);

	for (i = 1; i < nr_pages; i++)
		if (pfn_to_bfn(++xen_pfn) != ++next_bfn)
			return 1;

	return 0;
}

static int is_xen_swiotlb_buffer(dma_addr_t dma_addr)
{
	unsigned long bfn = XEN_PFN_DOWN(dma_addr);
	unsigned long xen_pfn = bfn_to_local_pfn(bfn);
	phys_addr_t paddr = XEN_PFN_PHYS(xen_pfn);

	/* If the address is outside our domain, it CAN
	 * have the same virtual address as another address
	 * in our domain. Therefore _only_ check address within our domain.
	 */
	if (pfn_valid(PFN_DOWN(paddr))) {
		return paddr >= virt_to_phys(xen_io_tlb_start) &&
		       paddr < virt_to_phys(xen_io_tlb_end);
	}
	return 0;
}

static int
xen_swiotlb_fixup(void *buf, size_t size, unsigned long nslabs)
{
	int i, rc;
	int dma_bits;
	dma_addr_t dma_handle;
	phys_addr_t p = virt_to_phys(buf);

	dma_bits = get_order(IO_TLB_SEGSIZE << IO_TLB_SHIFT) + PAGE_SHIFT;

	i = 0;
	do {
		int slabs = min(nslabs - i, (unsigned long)IO_TLB_SEGSIZE);

		do {
			rc = xen_create_contiguous_region(
				p + (i << IO_TLB_SHIFT),
				get_order(slabs << IO_TLB_SHIFT),
				dma_bits, &dma_handle);
		} while (rc && dma_bits++ < MAX_DMA_BITS);
		if (rc)
			return rc;

		i += slabs;
	} while (i < nslabs);
	return 0;
}
static unsigned long xen_set_nslabs(unsigned long nr_tbl)
{
	if (!nr_tbl) {
		xen_io_tlb_nslabs = (64 * 1024 * 1024 >> IO_TLB_SHIFT);
		xen_io_tlb_nslabs = ALIGN(xen_io_tlb_nslabs, IO_TLB_SEGSIZE);
	} else
		xen_io_tlb_nslabs = nr_tbl;

	return xen_io_tlb_nslabs << IO_TLB_SHIFT;
}

enum xen_swiotlb_err {
	XEN_SWIOTLB_UNKNOWN = 0,
	XEN_SWIOTLB_ENOMEM,
	XEN_SWIOTLB_EFIXUP
};

static const char *xen_swiotlb_error(enum xen_swiotlb_err err)
{
	switch (err) {
	case XEN_SWIOTLB_ENOMEM:
		return "Cannot allocate Xen-SWIOTLB buffer\n";
	case XEN_SWIOTLB_EFIXUP:
		return "Failed to get contiguous memory for DMA from Xen!\n"\
		    "You either: don't have the permissions, do not have"\
		    " enough free memory under 4GB, or the hypervisor memory"\
		    " is too fragmented!";
	default:
		break;
	}
	return "";
}
int __ref xen_swiotlb_init(int verbose, bool early)
{
	unsigned long bytes, order;
	int rc = -ENOMEM;
	enum xen_swiotlb_err m_ret = XEN_SWIOTLB_UNKNOWN;
	unsigned int repeat = 3;

	xen_io_tlb_nslabs = swiotlb_nr_tbl();
retry:
	bytes = xen_set_nslabs(xen_io_tlb_nslabs);
	order = get_order(xen_io_tlb_nslabs << IO_TLB_SHIFT);

	/*
	 * IO TLB memory already allocated. Just use it.
	 */
	if (io_tlb_start != 0) {
		xen_io_tlb_start = phys_to_virt(io_tlb_start);
		goto end;
	}

	/*
	 * Get IO TLB memory from any location.
	 */
	if (early) {
		xen_io_tlb_start = memblock_alloc(PAGE_ALIGN(bytes),
						  PAGE_SIZE);
		if (!xen_io_tlb_start)
			panic("%s: Failed to allocate %lu bytes align=0x%lx\n",
			      __func__, PAGE_ALIGN(bytes), PAGE_SIZE);
	} else {
#define SLABS_PER_PAGE (1 << (PAGE_SHIFT - IO_TLB_SHIFT))
#define IO_TLB_MIN_SLABS ((1<<20) >> IO_TLB_SHIFT)
		while ((SLABS_PER_PAGE << order) > IO_TLB_MIN_SLABS) {
			xen_io_tlb_start = (void *)xen_get_swiotlb_free_pages(order);
			if (xen_io_tlb_start)
				break;
			order--;
		}
		if (order != get_order(bytes)) {
			pr_warn("Warning: only able to allocate %ld MB for software IO TLB\n",
				(PAGE_SIZE << order) >> 20);
			xen_io_tlb_nslabs = SLABS_PER_PAGE << order;
			bytes = xen_io_tlb_nslabs << IO_TLB_SHIFT;
		}
	}
	if (!xen_io_tlb_start) {
		m_ret = XEN_SWIOTLB_ENOMEM;
		goto error;
	}
	/*
	 * And replace that memory with pages under 4GB.
	 */
	rc = xen_swiotlb_fixup(xen_io_tlb_start,
			       bytes,
			       xen_io_tlb_nslabs);
	if (rc) {
		if (early)
			memblock_free(__pa(xen_io_tlb_start),
				      PAGE_ALIGN(bytes));
		else {
			free_pages((unsigned long)xen_io_tlb_start, order);
			xen_io_tlb_start = NULL;
		}
		m_ret = XEN_SWIOTLB_EFIXUP;
		goto error;
	}
	start_dma_addr = xen_virt_to_bus(xen_io_tlb_start);
	if (early) {
		if (swiotlb_init_with_tbl(xen_io_tlb_start, xen_io_tlb_nslabs,
			 verbose))
			panic("Cannot allocate SWIOTLB buffer");
		rc = 0;
	} else
		rc = swiotlb_late_init_with_tbl(xen_io_tlb_start, xen_io_tlb_nslabs);

end:
	xen_io_tlb_end = xen_io_tlb_start + bytes;
	if (!rc)
		swiotlb_set_max_segment(PAGE_SIZE);

	return rc;
error:
	if (repeat--) {
		xen_io_tlb_nslabs = max(1024UL, /* Min is 2MB */
					(xen_io_tlb_nslabs >> 1));
		pr_info("Lowering to %luMB\n",
			(xen_io_tlb_nslabs << IO_TLB_SHIFT) >> 20);
		goto retry;
	}
	pr_err("%s (rc:%d)\n", xen_swiotlb_error(m_ret), rc);
	if (early)
		panic("%s (rc:%d)", xen_swiotlb_error(m_ret), rc);
	else
		free_pages((unsigned long)xen_io_tlb_start, order);
	return rc;
}

static void *
xen_swiotlb_alloc_coherent(struct device *hwdev, size_t size,
			   dma_addr_t *dma_handle, gfp_t flags,
			   unsigned long attrs)
{
	void *ret;
	int order = get_order(size);
	u64 dma_mask = DMA_BIT_MASK(32);
	phys_addr_t phys;
	dma_addr_t dev_addr;

	/*
	* Ignore region specifiers - the kernel's ideas of
	* pseudo-phys memory layout has nothing to do with the
	* machine physical layout.  We can't allocate highmem
	* because we can't return a pointer to it.
	*/
	flags &= ~(__GFP_DMA | __GFP_HIGHMEM);

	/* Convert the size to actually allocated. */
	size = 1UL << (order + XEN_PAGE_SHIFT);

	/* On ARM this function returns an ioremap'ped virtual address for
	 * which virt_to_phys doesn't return the corresponding physical
	 * address. In fact on ARM virt_to_phys only works for kernel direct
	 * mapped RAM memory. Also see comment below.
	 */
	ret = xen_alloc_coherent_pages(hwdev, size, dma_handle, flags, attrs);

	if (!ret)
		return ret;

	if (hwdev && hwdev->coherent_dma_mask)
		dma_mask = hwdev->coherent_dma_mask;

	/* At this point dma_handle is the physical address, next we are
	 * going to set it to the machine address.
	 * Do not use virt_to_phys(ret) because on ARM it doesn't correspond
	 * to *dma_handle. */
	phys = *dma_handle;
	dev_addr = xen_phys_to_bus(phys);
	if (((dev_addr + size - 1 <= dma_mask)) &&
	    !range_straddles_page_boundary(phys, size))
		*dma_handle = dev_addr;
	else {
		if (xen_create_contiguous_region(phys, order,
						 fls64(dma_mask), dma_handle) != 0) {
			xen_free_coherent_pages(hwdev, size, ret, (dma_addr_t)phys, attrs);
			return NULL;
		}
		SetPageXenRemapped(virt_to_page(ret));
	}
	memset(ret, 0, size);
	return ret;
}

static void
xen_swiotlb_free_coherent(struct device *hwdev, size_t size, void *vaddr,
			  dma_addr_t dev_addr, unsigned long attrs)
{
	int order = get_order(size);
	phys_addr_t phys;
	u64 dma_mask = DMA_BIT_MASK(32);
	struct page *page;

	if (hwdev && hwdev->coherent_dma_mask)
		dma_mask = hwdev->coherent_dma_mask;

	/* do not use virt_to_phys because on ARM it doesn't return you the
	 * physical address */
	phys = xen_bus_to_phys(dev_addr);

	/* Convert the size to actually allocated. */
	size = 1UL << (order + XEN_PAGE_SHIFT);

<<<<<<< HEAD
	if (WARN_ON((dev_addr + size - 1 > dma_mask) ||
=======
	if (is_vmalloc_addr(vaddr))
		page = vmalloc_to_page(vaddr);
	else
		page = virt_to_page(vaddr);

	if (!WARN_ON((dev_addr + size - 1 > dma_mask) ||
>>>>>>> d22f99d2
		     range_straddles_page_boundary(phys, size)) &&
	    TestClearPageXenRemapped(page))
		xen_destroy_contiguous_region(phys, order);

	xen_free_coherent_pages(hwdev, size, vaddr, (dma_addr_t)phys, attrs);
}

/*
 * Map a single buffer of the indicated size for DMA in streaming mode.  The
 * physical address to use is returned.
 *
 * Once the device is given the dma address, the device owns this memory until
 * either xen_swiotlb_unmap_page or xen_swiotlb_dma_sync_single is performed.
 */
static dma_addr_t xen_swiotlb_map_page(struct device *dev, struct page *page,
				unsigned long offset, size_t size,
				enum dma_data_direction dir,
				unsigned long attrs)
{
	phys_addr_t map, phys = page_to_phys(page) + offset;
	dma_addr_t dev_addr = xen_phys_to_bus(phys);

	BUG_ON(dir == DMA_NONE);
	/*
	 * If the address happens to be in the device's DMA window,
	 * we can safely return the device addr and not worry about bounce
	 * buffering it.
	 */
	if (dma_capable(dev, dev_addr, size) &&
	    !range_straddles_page_boundary(phys, size) &&
		!xen_arch_need_swiotlb(dev, phys, dev_addr) &&
		swiotlb_force != SWIOTLB_FORCE)
		goto done;

	/*
	 * Oh well, have to allocate and map a bounce buffer.
	 */
	trace_swiotlb_bounced(dev, dev_addr, size, swiotlb_force);

	map = swiotlb_tbl_map_single(dev, start_dma_addr, phys,
				     size, size, dir, attrs);
	if (map == (phys_addr_t)DMA_MAPPING_ERROR)
		return DMA_MAPPING_ERROR;

	phys = map;
	dev_addr = xen_phys_to_bus(map);

	/*
	 * Ensure that the address returned is DMA'ble
	 */
	if (unlikely(!dma_capable(dev, dev_addr, size))) {
		swiotlb_tbl_unmap_single(dev, map, size, size, dir,
				attrs | DMA_ATTR_SKIP_CPU_SYNC);
		return DMA_MAPPING_ERROR;
	}

done:
	if (!dev_is_dma_coherent(dev) && !(attrs & DMA_ATTR_SKIP_CPU_SYNC))
		xen_dma_sync_for_device(dev, dev_addr, phys, size, dir);
	return dev_addr;
}

/*
 * Unmap a single streaming mode DMA translation.  The dma_addr and size must
 * match what was provided for in a previous xen_swiotlb_map_page call.  All
 * other usages are undefined.
 *
 * After this call, reads by the cpu to the buffer are guaranteed to see
 * whatever the device wrote there.
 */
static void xen_swiotlb_unmap_page(struct device *hwdev, dma_addr_t dev_addr,
		size_t size, enum dma_data_direction dir, unsigned long attrs)
{
	phys_addr_t paddr = xen_bus_to_phys(dev_addr);

	BUG_ON(dir == DMA_NONE);

	if (!dev_is_dma_coherent(hwdev) && !(attrs & DMA_ATTR_SKIP_CPU_SYNC))
		xen_dma_sync_for_cpu(hwdev, dev_addr, paddr, size, dir);

	/* NOTE: We use dev_addr here, not paddr! */
	if (is_xen_swiotlb_buffer(dev_addr))
		swiotlb_tbl_unmap_single(hwdev, paddr, size, size, dir, attrs);
}

static void
xen_swiotlb_sync_single_for_cpu(struct device *dev, dma_addr_t dma_addr,
		size_t size, enum dma_data_direction dir)
{
	phys_addr_t paddr = xen_bus_to_phys(dma_addr);

	if (!dev_is_dma_coherent(dev))
		xen_dma_sync_for_cpu(dev, dma_addr, paddr, size, dir);

	if (is_xen_swiotlb_buffer(dma_addr))
		swiotlb_tbl_sync_single(dev, paddr, size, dir, SYNC_FOR_CPU);
}

static void
xen_swiotlb_sync_single_for_device(struct device *dev, dma_addr_t dma_addr,
		size_t size, enum dma_data_direction dir)
{
	phys_addr_t paddr = xen_bus_to_phys(dma_addr);

	if (is_xen_swiotlb_buffer(dma_addr))
		swiotlb_tbl_sync_single(dev, paddr, size, dir, SYNC_FOR_DEVICE);

	if (!dev_is_dma_coherent(dev))
		xen_dma_sync_for_device(dev, dma_addr, paddr, size, dir);
}

/*
 * Unmap a set of streaming mode DMA translations.  Again, cpu read rules
 * concerning calls here are the same as for swiotlb_unmap_page() above.
 */
static void
xen_swiotlb_unmap_sg(struct device *hwdev, struct scatterlist *sgl, int nelems,
		enum dma_data_direction dir, unsigned long attrs)
{
	struct scatterlist *sg;
	int i;

	BUG_ON(dir == DMA_NONE);

	for_each_sg(sgl, sg, nelems, i)
		xen_swiotlb_unmap_page(hwdev, sg->dma_address, sg_dma_len(sg),
				dir, attrs);

}

static int
xen_swiotlb_map_sg(struct device *dev, struct scatterlist *sgl, int nelems,
		enum dma_data_direction dir, unsigned long attrs)
{
	struct scatterlist *sg;
	int i;

	BUG_ON(dir == DMA_NONE);

	for_each_sg(sgl, sg, nelems, i) {
		sg->dma_address = xen_swiotlb_map_page(dev, sg_page(sg),
				sg->offset, sg->length, dir, attrs);
		if (sg->dma_address == DMA_MAPPING_ERROR)
			goto out_unmap;
		sg_dma_len(sg) = sg->length;
	}

	return nelems;
out_unmap:
	xen_swiotlb_unmap_sg(dev, sgl, i, dir, attrs | DMA_ATTR_SKIP_CPU_SYNC);
	sg_dma_len(sgl) = 0;
	return 0;
}

static void
xen_swiotlb_sync_sg_for_cpu(struct device *dev, struct scatterlist *sgl,
			    int nelems, enum dma_data_direction dir)
{
	struct scatterlist *sg;
	int i;

	for_each_sg(sgl, sg, nelems, i) {
		xen_swiotlb_sync_single_for_cpu(dev, sg->dma_address,
				sg->length, dir);
	}
}

static void
xen_swiotlb_sync_sg_for_device(struct device *dev, struct scatterlist *sgl,
			       int nelems, enum dma_data_direction dir)
{
	struct scatterlist *sg;
	int i;

	for_each_sg(sgl, sg, nelems, i) {
		xen_swiotlb_sync_single_for_device(dev, sg->dma_address,
				sg->length, dir);
	}
}

/*
 * Return whether the given device DMA address mask can be supported
 * properly.  For example, if your device can only drive the low 24-bits
 * during bus mastering, then you would pass 0x00ffffff as the mask to
 * this function.
 */
static int
xen_swiotlb_dma_supported(struct device *hwdev, u64 mask)
{
	return xen_virt_to_bus(xen_io_tlb_end - 1) <= mask;
}

const struct dma_map_ops xen_swiotlb_dma_ops = {
	.alloc = xen_swiotlb_alloc_coherent,
	.free = xen_swiotlb_free_coherent,
	.sync_single_for_cpu = xen_swiotlb_sync_single_for_cpu,
	.sync_single_for_device = xen_swiotlb_sync_single_for_device,
	.sync_sg_for_cpu = xen_swiotlb_sync_sg_for_cpu,
	.sync_sg_for_device = xen_swiotlb_sync_sg_for_device,
	.map_sg = xen_swiotlb_map_sg,
	.unmap_sg = xen_swiotlb_unmap_sg,
	.map_page = xen_swiotlb_map_page,
	.unmap_page = xen_swiotlb_unmap_page,
	.dma_supported = xen_swiotlb_dma_supported,
	.mmap = dma_common_mmap,
	.get_sgtable = dma_common_get_sgtable,
};<|MERGE_RESOLUTION|>--- conflicted
+++ resolved
@@ -347,16 +347,12 @@
 	/* Convert the size to actually allocated. */
 	size = 1UL << (order + XEN_PAGE_SHIFT);
 
-<<<<<<< HEAD
-	if (WARN_ON((dev_addr + size - 1 > dma_mask) ||
-=======
 	if (is_vmalloc_addr(vaddr))
 		page = vmalloc_to_page(vaddr);
 	else
 		page = virt_to_page(vaddr);
 
 	if (!WARN_ON((dev_addr + size - 1 > dma_mask) ||
->>>>>>> d22f99d2
 		     range_straddles_page_boundary(phys, size)) &&
 	    TestClearPageXenRemapped(page))
 		xen_destroy_contiguous_region(phys, order);
