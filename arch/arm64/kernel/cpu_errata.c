--- conflicted
+++ resolved
@@ -490,8 +490,6 @@
 	MIDR_ALL_VERSIONS(MIDR_CORTEX_A55),
 	{},
 };
-<<<<<<< HEAD
-=======
 
 #ifdef CONFIG_ARM64_ERRATUM_1463225
 DEFINE_PER_CPU(int, __in_cortex_a76_erratum_1463225_wa);
@@ -508,7 +506,6 @@
 	return is_midr_in_range(midr, &range) && is_kernel_in_hyp_mode();
 }
 #endif
->>>>>>> 4b972a01
 
 static void __maybe_unused
 cpu_enable_cache_maint_trap(const struct arm64_cpu_capabilities *__unused)
@@ -690,14 +687,6 @@
 };
 #endif
 
-<<<<<<< HEAD
-#ifdef CONFIG_ARM64_ERRATUM_1188873
-static const struct midr_range erratum_1188873_list[] = {
-	/* Cortex-A76 r0p0 to r2p0 */
-	MIDR_RANGE(MIDR_CORTEX_A76, 0, 0, 2, 0),
-	/* Neoverse-N1 r0p0 to r2p0 */
-	MIDR_RANGE(MIDR_NEOVERSE_N1, 0, 0, 2, 0),
-=======
 #ifdef CONFIG_ARM64_ERRATUM_1418040
 /*
  * - 1188873 affects r0p0 to r2p0
@@ -708,7 +697,6 @@
 	MIDR_RANGE(MIDR_CORTEX_A76, 0, 0, 3, 1),
 	/* Neoverse-N1 r0p0 to r3p1 */
 	MIDR_RANGE(MIDR_NEOVERSE_N1, 0, 0, 3, 1),
->>>>>>> 4b972a01
 	{},
 };
 #endif
@@ -830,19 +818,11 @@
 		.matches = has_ssbd_mitigation,
 		.midr_range_list = arm64_ssb_cpus,
 	},
-<<<<<<< HEAD
-#ifdef CONFIG_ARM64_ERRATUM_1188873
-	{
-		.desc = "ARM erratum 1188873",
-		.capability = ARM64_WORKAROUND_1188873,
-		ERRATA_MIDR_RANGE_LIST(erratum_1188873_list),
-=======
 #ifdef CONFIG_ARM64_ERRATUM_1418040
 	{
 		.desc = "ARM erratum 1418040",
 		.capability = ARM64_WORKAROUND_1418040,
 		ERRATA_MIDR_RANGE_LIST(erratum_1418040_list),
->>>>>>> 4b972a01
 	},
 #endif
 #ifdef CONFIG_ARM64_ERRATUM_1165522
