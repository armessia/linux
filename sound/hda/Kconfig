# SPDX-License-Identifier: GPL-2.0-only
config SND_HDA_CORE
	tristate
	select REGMAP

config SND_HDA_DSP_LOADER
	bool

config SND_HDA_ALIGNED_MMIO
	bool

config SND_HDA_COMPONENT
	bool

config SND_HDA_I915
	bool
	select SND_HDA_COMPONENT

config SND_HDA_EXT_CORE
       tristate
       select SND_HDA_CORE

config SND_HDA_PREALLOC_SIZE
	int "Pre-allocated buffer size for HD-audio driver" if !SND_DMA_SGBUF
	range 0 32768
<<<<<<< HEAD
	default 0 if SND_DMA_SGBUF
=======
	default 2048 if SND_DMA_SGBUF
>>>>>>> 04d5ce62
	default 64 if !SND_DMA_SGBUF
	help
	  Specifies the default pre-allocated buffer-size in kB for the
	  HD-audio driver.  A larger buffer (e.g. 2048) is preferred
	  for systems using PulseAudio.  The default 64 is chosen just
	  for compatibility reasons.
<<<<<<< HEAD
	  On x86 systems, the default is zero as we need no preallocation.
=======
	  On x86 systems, the default is 2048 as a reasonable value for
	  most of modern systems.
>>>>>>> 04d5ce62

	  Note that the pre-allocation size can be changed dynamically
	  via a proc file (/proc/asound/card*/pcm*/sub*/prealloc), too.

config SND_INTEL_NHLT
	bool
	# this config should be selected only for Intel ACPI platforms.
	# A fallback is provided so that the code compiles in all cases.

config SND_INTEL_DSP_CONFIG
	tristate
	select SND_INTEL_NHLT if ACPI
	# this config should be selected only for Intel DSP platforms.
	# A fallback is provided so that the code compiles in all cases.<|MERGE_RESOLUTION|>--- conflicted
+++ resolved
@@ -21,25 +21,17 @@
        select SND_HDA_CORE
 
 config SND_HDA_PREALLOC_SIZE
-	int "Pre-allocated buffer size for HD-audio driver" if !SND_DMA_SGBUF
+	int "Pre-allocated buffer size for HD-audio driver"
 	range 0 32768
-<<<<<<< HEAD
-	default 0 if SND_DMA_SGBUF
-=======
 	default 2048 if SND_DMA_SGBUF
->>>>>>> 04d5ce62
 	default 64 if !SND_DMA_SGBUF
 	help
 	  Specifies the default pre-allocated buffer-size in kB for the
 	  HD-audio driver.  A larger buffer (e.g. 2048) is preferred
 	  for systems using PulseAudio.  The default 64 is chosen just
 	  for compatibility reasons.
-<<<<<<< HEAD
-	  On x86 systems, the default is zero as we need no preallocation.
-=======
 	  On x86 systems, the default is 2048 as a reasonable value for
 	  most of modern systems.
->>>>>>> 04d5ce62
 
 	  Note that the pre-allocation size can be changed dynamically
 	  via a proc file (/proc/asound/card*/pcm*/sub*/prealloc), too.
