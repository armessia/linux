/*
 * Copyright 2002-2005, Instant802 Networks, Inc.
 * Copyright 2005-2006, Devicescape Software, Inc.
 * Copyright 2006-2007	Jiri Benc <jbenc@suse.cz>
 * Copyright 2007	Johannes Berg <johannes@sipsolutions.net>
 *
 * This program is free software; you can redistribute it and/or modify
 * it under the terms of the GNU General Public License version 2 as
 * published by the Free Software Foundation.
 */

#include <linux/jiffies.h>
#include <linux/kernel.h>
#include <linux/skbuff.h>
#include <linux/netdevice.h>
#include <linux/etherdevice.h>
#include <linux/rcupdate.h>
#include <net/mac80211.h>
#include <net/ieee80211_radiotap.h>

#include "ieee80211_i.h"
#include "driver-ops.h"
#include "led.h"
#include "mesh.h"
#include "wep.h"
#include "wpa.h"
#include "tkip.h"
#include "wme.h"

/*
 * monitor mode reception
 *
 * This function cleans up the SKB, i.e. it removes all the stuff
 * only useful for monitoring.
 */
static struct sk_buff *remove_monitor_info(struct ieee80211_local *local,
					   struct sk_buff *skb)
{
	if (local->hw.flags & IEEE80211_HW_RX_INCLUDES_FCS) {
		if (likely(skb->len > FCS_LEN))
			skb_trim(skb, skb->len - FCS_LEN);
		else {
			/* driver bug */
			WARN_ON(1);
			dev_kfree_skb(skb);
			skb = NULL;
		}
	}

	return skb;
}

static inline int should_drop_frame(struct sk_buff *skb,
				    int present_fcs_len)
{
	struct ieee80211_rx_status *status = IEEE80211_SKB_RXCB(skb);
	struct ieee80211_hdr *hdr = (struct ieee80211_hdr *)skb->data;

	if (status->flag & (RX_FLAG_FAILED_FCS_CRC | RX_FLAG_FAILED_PLCP_CRC))
		return 1;
	if (unlikely(skb->len < 16 + present_fcs_len))
		return 1;
	if (ieee80211_is_ctl(hdr->frame_control) &&
	    !ieee80211_is_pspoll(hdr->frame_control) &&
	    !ieee80211_is_back_req(hdr->frame_control))
		return 1;
	return 0;
}

static int
ieee80211_rx_radiotap_len(struct ieee80211_local *local,
			  struct ieee80211_rx_status *status)
{
	int len;

	/* always present fields */
	len = sizeof(struct ieee80211_radiotap_header) + 9;

	if (status->flag & RX_FLAG_TSFT)
		len += 8;
	if (local->hw.flags & IEEE80211_HW_SIGNAL_DBM)
		len += 1;
	if (local->hw.flags & IEEE80211_HW_NOISE_DBM)
		len += 1;

	if (len & 1) /* padding for RX_FLAGS if necessary */
		len++;

	return len;
}

/*
 * ieee80211_add_rx_radiotap_header - add radiotap header
 *
 * add a radiotap header containing all the fields which the hardware provided.
 */
static void
ieee80211_add_rx_radiotap_header(struct ieee80211_local *local,
				 struct sk_buff *skb,
				 struct ieee80211_rate *rate,
				 int rtap_len)
{
	struct ieee80211_rx_status *status = IEEE80211_SKB_RXCB(skb);
	struct ieee80211_radiotap_header *rthdr;
	unsigned char *pos;
	u16 rx_flags = 0;

	rthdr = (struct ieee80211_radiotap_header *)skb_push(skb, rtap_len);
	memset(rthdr, 0, rtap_len);

	/* radiotap header, set always present flags */
	rthdr->it_present =
		cpu_to_le32((1 << IEEE80211_RADIOTAP_FLAGS) |
			    (1 << IEEE80211_RADIOTAP_CHANNEL) |
			    (1 << IEEE80211_RADIOTAP_ANTENNA) |
			    (1 << IEEE80211_RADIOTAP_RX_FLAGS));
	rthdr->it_len = cpu_to_le16(rtap_len);

	pos = (unsigned char *)(rthdr+1);

	/* the order of the following fields is important */

	/* IEEE80211_RADIOTAP_TSFT */
	if (status->flag & RX_FLAG_TSFT) {
		put_unaligned_le64(status->mactime, pos);
		rthdr->it_present |=
			cpu_to_le32(1 << IEEE80211_RADIOTAP_TSFT);
		pos += 8;
	}

	/* IEEE80211_RADIOTAP_FLAGS */
	if (local->hw.flags & IEEE80211_HW_RX_INCLUDES_FCS)
		*pos |= IEEE80211_RADIOTAP_F_FCS;
	if (status->flag & (RX_FLAG_FAILED_FCS_CRC | RX_FLAG_FAILED_PLCP_CRC))
		*pos |= IEEE80211_RADIOTAP_F_BADFCS;
	if (status->flag & RX_FLAG_SHORTPRE)
		*pos |= IEEE80211_RADIOTAP_F_SHORTPRE;
	pos++;

	/* IEEE80211_RADIOTAP_RATE */
	if (status->flag & RX_FLAG_HT) {
		/*
		 * TODO: add following information into radiotap header once
		 * suitable fields are defined for it:
		 * - MCS index (status->rate_idx)
		 * - HT40 (status->flag & RX_FLAG_40MHZ)
		 * - short-GI (status->flag & RX_FLAG_SHORT_GI)
		 */
		*pos = 0;
	} else {
		rthdr->it_present |= cpu_to_le32(1 << IEEE80211_RADIOTAP_RATE);
		*pos = rate->bitrate / 5;
	}
	pos++;

	/* IEEE80211_RADIOTAP_CHANNEL */
	put_unaligned_le16(status->freq, pos);
	pos += 2;
	if (status->band == IEEE80211_BAND_5GHZ)
		put_unaligned_le16(IEEE80211_CHAN_OFDM | IEEE80211_CHAN_5GHZ,
				   pos);
	else if (status->flag & RX_FLAG_HT)
		put_unaligned_le16(IEEE80211_CHAN_DYN | IEEE80211_CHAN_2GHZ,
				   pos);
	else if (rate->flags & IEEE80211_RATE_ERP_G)
		put_unaligned_le16(IEEE80211_CHAN_OFDM | IEEE80211_CHAN_2GHZ,
				   pos);
	else
		put_unaligned_le16(IEEE80211_CHAN_CCK | IEEE80211_CHAN_2GHZ,
				   pos);
	pos += 2;

	/* IEEE80211_RADIOTAP_DBM_ANTSIGNAL */
	if (local->hw.flags & IEEE80211_HW_SIGNAL_DBM) {
		*pos = status->signal;
		rthdr->it_present |=
			cpu_to_le32(1 << IEEE80211_RADIOTAP_DBM_ANTSIGNAL);
		pos++;
	}

	/* IEEE80211_RADIOTAP_DBM_ANTNOISE */
	if (local->hw.flags & IEEE80211_HW_NOISE_DBM) {
		*pos = status->noise;
		rthdr->it_present |=
			cpu_to_le32(1 << IEEE80211_RADIOTAP_DBM_ANTNOISE);
		pos++;
	}

	/* IEEE80211_RADIOTAP_LOCK_QUALITY is missing */

	/* IEEE80211_RADIOTAP_ANTENNA */
	*pos = status->antenna;
	pos++;

	/* IEEE80211_RADIOTAP_DB_ANTNOISE is not used */

	/* IEEE80211_RADIOTAP_RX_FLAGS */
	/* ensure 2 byte alignment for the 2 byte field as required */
	if ((pos - (u8 *)rthdr) & 1)
		pos++;
	if (status->flag & RX_FLAG_FAILED_PLCP_CRC)
		rx_flags |= IEEE80211_RADIOTAP_F_RX_BADPLCP;
	put_unaligned_le16(rx_flags, pos);
	pos += 2;
}

/*
 * This function copies a received frame to all monitor interfaces and
 * returns a cleaned-up SKB that no longer includes the FCS nor the
 * radiotap header the driver might have added.
 */
static struct sk_buff *
ieee80211_rx_monitor(struct ieee80211_local *local, struct sk_buff *origskb,
		     struct ieee80211_rate *rate)
{
	struct ieee80211_rx_status *status = IEEE80211_SKB_RXCB(origskb);
	struct ieee80211_sub_if_data *sdata;
	int needed_headroom = 0;
	struct sk_buff *skb, *skb2;
	struct net_device *prev_dev = NULL;
	int present_fcs_len = 0;

	/*
	 * First, we may need to make a copy of the skb because
	 *  (1) we need to modify it for radiotap (if not present), and
	 *  (2) the other RX handlers will modify the skb we got.
	 *
	 * We don't need to, of course, if we aren't going to return
	 * the SKB because it has a bad FCS/PLCP checksum.
	 */

	/* room for the radiotap header based on driver features */
	needed_headroom = ieee80211_rx_radiotap_len(local, status);

	if (local->hw.flags & IEEE80211_HW_RX_INCLUDES_FCS)
		present_fcs_len = FCS_LEN;

	if (!local->monitors) {
		if (should_drop_frame(origskb, present_fcs_len)) {
			dev_kfree_skb(origskb);
			return NULL;
		}

		return remove_monitor_info(local, origskb);
	}

	if (should_drop_frame(origskb, present_fcs_len)) {
		/* only need to expand headroom if necessary */
		skb = origskb;
		origskb = NULL;

		/*
		 * This shouldn't trigger often because most devices have an
		 * RX header they pull before we get here, and that should
		 * be big enough for our radiotap information. We should
		 * probably export the length to drivers so that we can have
		 * them allocate enough headroom to start with.
		 */
		if (skb_headroom(skb) < needed_headroom &&
		    pskb_expand_head(skb, needed_headroom, 0, GFP_ATOMIC)) {
			dev_kfree_skb(skb);
			return NULL;
		}
	} else {
		/*
		 * Need to make a copy and possibly remove radiotap header
		 * and FCS from the original.
		 */
		skb = skb_copy_expand(origskb, needed_headroom, 0, GFP_ATOMIC);

		origskb = remove_monitor_info(local, origskb);

		if (!skb)
			return origskb;
	}

	/* prepend radiotap information */
	ieee80211_add_rx_radiotap_header(local, skb, rate, needed_headroom);

	skb_reset_mac_header(skb);
	skb->ip_summed = CHECKSUM_UNNECESSARY;
	skb->pkt_type = PACKET_OTHERHOST;
	skb->protocol = htons(ETH_P_802_2);

	list_for_each_entry_rcu(sdata, &local->interfaces, list) {
		if (sdata->vif.type != NL80211_IFTYPE_MONITOR)
			continue;

		if (sdata->u.mntr_flags & MONITOR_FLAG_COOK_FRAMES)
			continue;

		if (!ieee80211_sdata_running(sdata))
			continue;

		if (prev_dev) {
			skb2 = skb_clone(skb, GFP_ATOMIC);
			if (skb2) {
				skb2->dev = prev_dev;
				netif_rx(skb2);
			}
		}

		prev_dev = sdata->dev;
		sdata->dev->stats.rx_packets++;
		sdata->dev->stats.rx_bytes += skb->len;
	}

	if (prev_dev) {
		skb->dev = prev_dev;
		netif_rx(skb);
	} else
		dev_kfree_skb(skb);

	return origskb;
}


static void ieee80211_parse_qos(struct ieee80211_rx_data *rx)
{
	struct ieee80211_hdr *hdr = (struct ieee80211_hdr *)rx->skb->data;
	int tid;

	/* does the frame have a qos control field? */
	if (ieee80211_is_data_qos(hdr->frame_control)) {
		u8 *qc = ieee80211_get_qos_ctl(hdr);
		/* frame has qos control */
		tid = *qc & IEEE80211_QOS_CTL_TID_MASK;
		if (*qc & IEEE80211_QOS_CONTROL_A_MSDU_PRESENT)
			rx->flags |= IEEE80211_RX_AMSDU;
		else
			rx->flags &= ~IEEE80211_RX_AMSDU;
	} else {
		/*
		 * IEEE 802.11-2007, 7.1.3.4.1 ("Sequence Number field"):
		 *
		 *	Sequence numbers for management frames, QoS data
		 *	frames with a broadcast/multicast address in the
		 *	Address 1 field, and all non-QoS data frames sent
		 *	by QoS STAs are assigned using an additional single
		 *	modulo-4096 counter, [...]
		 *
		 * We also use that counter for non-QoS STAs.
		 */
		tid = NUM_RX_DATA_QUEUES - 1;
	}

	rx->queue = tid;
	/* Set skb->priority to 1d tag if highest order bit of TID is not set.
	 * For now, set skb->priority to 0 for other cases. */
	rx->skb->priority = (tid > 7) ? 0 : tid;
}

/**
 * DOC: Packet alignment
 *
 * Drivers always need to pass packets that are aligned to two-byte boundaries
 * to the stack.
 *
 * Additionally, should, if possible, align the payload data in a way that
 * guarantees that the contained IP header is aligned to a four-byte
 * boundary. In the case of regular frames, this simply means aligning the
 * payload to a four-byte boundary (because either the IP header is directly
 * contained, or IV/RFC1042 headers that have a length divisible by four are
 * in front of it).  If the payload data is not properly aligned and the
 * architecture doesn't support efficient unaligned operations, mac80211
 * will align the data.
 *
 * With A-MSDU frames, however, the payload data address must yield two modulo
 * four because there are 14-byte 802.3 headers within the A-MSDU frames that
 * push the IP header further back to a multiple of four again. Thankfully, the
 * specs were sane enough this time around to require padding each A-MSDU
 * subframe to a length that is a multiple of four.
 *
 * Padding like Atheros hardware adds which is inbetween the 802.11 header and
 * the payload is not supported, the driver is required to move the 802.11
 * header to be directly in front of the payload in that case.
 */
static void ieee80211_verify_alignment(struct ieee80211_rx_data *rx)
{
#ifdef CONFIG_MAC80211_VERBOSE_DEBUG
	WARN_ONCE((unsigned long)rx->skb->data & 1,
		  "unaligned packet at 0x%p\n", rx->skb->data);
#endif
}


/* rx handlers */

static ieee80211_rx_result debug_noinline
ieee80211_rx_h_passive_scan(struct ieee80211_rx_data *rx)
{
	struct ieee80211_local *local = rx->local;
	struct sk_buff *skb = rx->skb;

	if (unlikely(test_bit(SCAN_HW_SCANNING, &local->scanning)))
		return ieee80211_scan_rx(rx->sdata, skb);

	if (unlikely(test_bit(SCAN_SW_SCANNING, &local->scanning) &&
		     (rx->flags & IEEE80211_RX_IN_SCAN))) {
		/* drop all the other packets during a software scan anyway */
		if (ieee80211_scan_rx(rx->sdata, skb) != RX_QUEUED)
			dev_kfree_skb(skb);
		return RX_QUEUED;
	}

	if (unlikely(rx->flags & IEEE80211_RX_IN_SCAN)) {
		/* scanning finished during invoking of handlers */
		I802_DEBUG_INC(local->rx_handlers_drop_passive_scan);
		return RX_DROP_UNUSABLE;
	}

	return RX_CONTINUE;
}


static int ieee80211_is_unicast_robust_mgmt_frame(struct sk_buff *skb)
{
	struct ieee80211_hdr *hdr = (struct ieee80211_hdr *) skb->data;

	if (skb->len < 24 || is_multicast_ether_addr(hdr->addr1))
		return 0;

	return ieee80211_is_robust_mgmt_frame(hdr);
}


static int ieee80211_is_multicast_robust_mgmt_frame(struct sk_buff *skb)
{
	struct ieee80211_hdr *hdr = (struct ieee80211_hdr *) skb->data;

	if (skb->len < 24 || !is_multicast_ether_addr(hdr->addr1))
		return 0;

	return ieee80211_is_robust_mgmt_frame(hdr);
}


/* Get the BIP key index from MMIE; return -1 if this is not a BIP frame */
static int ieee80211_get_mmie_keyidx(struct sk_buff *skb)
{
	struct ieee80211_mgmt *hdr = (struct ieee80211_mgmt *) skb->data;
	struct ieee80211_mmie *mmie;

	if (skb->len < 24 + sizeof(*mmie) ||
	    !is_multicast_ether_addr(hdr->da))
		return -1;

	if (!ieee80211_is_robust_mgmt_frame((struct ieee80211_hdr *) hdr))
		return -1; /* not a robust management frame */

	mmie = (struct ieee80211_mmie *)
		(skb->data + skb->len - sizeof(*mmie));
	if (mmie->element_id != WLAN_EID_MMIE ||
	    mmie->length != sizeof(*mmie) - 2)
		return -1;

	return le16_to_cpu(mmie->key_id);
}


static ieee80211_rx_result
ieee80211_rx_mesh_check(struct ieee80211_rx_data *rx)
{
	struct ieee80211_hdr *hdr = (struct ieee80211_hdr *)rx->skb->data;
	unsigned int hdrlen = ieee80211_hdrlen(hdr->frame_control);
	char *dev_addr = rx->sdata->vif.addr;

	if (ieee80211_is_data(hdr->frame_control)) {
		if (is_multicast_ether_addr(hdr->addr1)) {
			if (ieee80211_has_tods(hdr->frame_control) ||
				!ieee80211_has_fromds(hdr->frame_control))
				return RX_DROP_MONITOR;
			if (memcmp(hdr->addr3, dev_addr, ETH_ALEN) == 0)
				return RX_DROP_MONITOR;
		} else {
			if (!ieee80211_has_a4(hdr->frame_control))
				return RX_DROP_MONITOR;
			if (memcmp(hdr->addr4, dev_addr, ETH_ALEN) == 0)
				return RX_DROP_MONITOR;
		}
	}

	/* If there is not an established peer link and this is not a peer link
	 * establisment frame, beacon or probe, drop the frame.
	 */

	if (!rx->sta || sta_plink_state(rx->sta) != PLINK_ESTAB) {
		struct ieee80211_mgmt *mgmt;

		if (!ieee80211_is_mgmt(hdr->frame_control))
			return RX_DROP_MONITOR;

		if (ieee80211_is_action(hdr->frame_control)) {
			mgmt = (struct ieee80211_mgmt *)hdr;
			if (mgmt->u.action.category != MESH_PLINK_CATEGORY)
				return RX_DROP_MONITOR;
			return RX_CONTINUE;
		}

		if (ieee80211_is_probe_req(hdr->frame_control) ||
		    ieee80211_is_probe_resp(hdr->frame_control) ||
		    ieee80211_is_beacon(hdr->frame_control))
			return RX_CONTINUE;

		return RX_DROP_MONITOR;

	}

#define msh_h_get(h, l) ((struct ieee80211s_hdr *) ((u8 *)h + l))

	if (ieee80211_is_data(hdr->frame_control) &&
	    is_multicast_ether_addr(hdr->addr1) &&
	    mesh_rmc_check(hdr->addr3, msh_h_get(hdr, hdrlen), rx->sdata))
		return RX_DROP_MONITOR;
#undef msh_h_get

	return RX_CONTINUE;
}

#define SEQ_MODULO 0x1000
#define SEQ_MASK   0xfff

static inline int seq_less(u16 sq1, u16 sq2)
{
	return ((sq1 - sq2) & SEQ_MASK) > (SEQ_MODULO >> 1);
}

static inline u16 seq_inc(u16 sq)
{
	return (sq + 1) & SEQ_MASK;
}

static inline u16 seq_sub(u16 sq1, u16 sq2)
{
	return (sq1 - sq2) & SEQ_MASK;
}


static void ieee80211_release_reorder_frame(struct ieee80211_hw *hw,
					    struct tid_ampdu_rx *tid_agg_rx,
					    int index,
					    struct sk_buff_head *frames)
{
	struct ieee80211_supported_band *sband;
	struct ieee80211_rate *rate = NULL;
	struct sk_buff *skb = tid_agg_rx->reorder_buf[index];
	struct ieee80211_rx_status *status;

	if (!skb)
		goto no_frame;

	status = IEEE80211_SKB_RXCB(skb);

	/* release the reordered frames to stack */
	sband = hw->wiphy->bands[status->band];
	if (!(status->flag & RX_FLAG_HT))
		rate = &sband->bitrates[status->rate_idx];
	tid_agg_rx->stored_mpdu_num--;
	tid_agg_rx->reorder_buf[index] = NULL;
	__skb_queue_tail(frames, skb);

no_frame:
	tid_agg_rx->head_seq_num = seq_inc(tid_agg_rx->head_seq_num);
}

static void ieee80211_release_reorder_frames(struct ieee80211_hw *hw,
					     struct tid_ampdu_rx *tid_agg_rx,
					     u16 head_seq_num,
					     struct sk_buff_head *frames)
{
	int index;

	while (seq_less(tid_agg_rx->head_seq_num, head_seq_num)) {
		index = seq_sub(tid_agg_rx->head_seq_num, tid_agg_rx->ssn) %
							tid_agg_rx->buf_size;
		ieee80211_release_reorder_frame(hw, tid_agg_rx, index, frames);
	}
}

/*
 * Timeout (in jiffies) for skb's that are waiting in the RX reorder buffer. If
 * the skb was added to the buffer longer than this time ago, the earlier
 * frames that have not yet been received are assumed to be lost and the skb
 * can be released for processing. This may also release other skb's from the
 * reorder buffer if there are no additional gaps between the frames.
 */
#define HT_RX_REORDER_BUF_TIMEOUT (HZ / 10)

/*
 * As this function belongs to the RX path it must be under
 * rcu_read_lock protection. It returns false if the frame
 * can be processed immediately, true if it was consumed.
 */
static bool ieee80211_sta_manage_reorder_buf(struct ieee80211_hw *hw,
					     struct tid_ampdu_rx *tid_agg_rx,
					     struct sk_buff *skb,
					     struct sk_buff_head *frames)
{
	struct ieee80211_hdr *hdr = (struct ieee80211_hdr *) skb->data;
	u16 sc = le16_to_cpu(hdr->seq_ctrl);
	u16 mpdu_seq_num = (sc & IEEE80211_SCTL_SEQ) >> 4;
	u16 head_seq_num, buf_size;
	int index;

	buf_size = tid_agg_rx->buf_size;
	head_seq_num = tid_agg_rx->head_seq_num;

	/* frame with out of date sequence number */
	if (seq_less(mpdu_seq_num, head_seq_num)) {
		dev_kfree_skb(skb);
		return true;
	}

	/*
	 * If frame the sequence number exceeds our buffering window
	 * size release some previous frames to make room for this one.
	 */
	if (!seq_less(mpdu_seq_num, head_seq_num + buf_size)) {
		head_seq_num = seq_inc(seq_sub(mpdu_seq_num, buf_size));
		/* release stored frames up to new head to stack */
		ieee80211_release_reorder_frames(hw, tid_agg_rx, head_seq_num,
						 frames);
	}

	/* Now the new frame is always in the range of the reordering buffer */

	index = seq_sub(mpdu_seq_num, tid_agg_rx->ssn) % tid_agg_rx->buf_size;

	/* check if we already stored this frame */
	if (tid_agg_rx->reorder_buf[index]) {
		dev_kfree_skb(skb);
		return true;
	}

	/*
	 * If the current MPDU is in the right order and nothing else
	 * is stored we can process it directly, no need to buffer it.
	 */
	if (mpdu_seq_num == tid_agg_rx->head_seq_num &&
	    tid_agg_rx->stored_mpdu_num == 0) {
		tid_agg_rx->head_seq_num = seq_inc(tid_agg_rx->head_seq_num);
		return false;
	}

	/* put the frame in the reordering buffer */
	tid_agg_rx->reorder_buf[index] = skb;
	tid_agg_rx->reorder_time[index] = jiffies;
	tid_agg_rx->stored_mpdu_num++;
	/* release the buffer until next missing frame */
	index = seq_sub(tid_agg_rx->head_seq_num, tid_agg_rx->ssn) %
						tid_agg_rx->buf_size;
	if (!tid_agg_rx->reorder_buf[index] &&
	    tid_agg_rx->stored_mpdu_num > 1) {
		/*
		 * No buffers ready to be released, but check whether any
		 * frames in the reorder buffer have timed out.
		 */
		int j;
		int skipped = 1;
		for (j = (index + 1) % tid_agg_rx->buf_size; j != index;
		     j = (j + 1) % tid_agg_rx->buf_size) {
			if (!tid_agg_rx->reorder_buf[j]) {
				skipped++;
				continue;
			}
			if (!time_after(jiffies, tid_agg_rx->reorder_time[j] +
					HT_RX_REORDER_BUF_TIMEOUT))
				break;

#ifdef CONFIG_MAC80211_HT_DEBUG
			if (net_ratelimit())
				printk(KERN_DEBUG "%s: release an RX reorder "
				       "frame due to timeout on earlier "
				       "frames\n",
				       wiphy_name(hw->wiphy));
#endif
			ieee80211_release_reorder_frame(hw, tid_agg_rx,
							j, frames);

			/*
			 * Increment the head seq# also for the skipped slots.
			 */
			tid_agg_rx->head_seq_num =
				(tid_agg_rx->head_seq_num + skipped) & SEQ_MASK;
			skipped = 0;
		}
	} else while (tid_agg_rx->reorder_buf[index]) {
		ieee80211_release_reorder_frame(hw, tid_agg_rx, index, frames);
		index =	seq_sub(tid_agg_rx->head_seq_num, tid_agg_rx->ssn) %
							tid_agg_rx->buf_size;
	}

	return true;
}

/*
 * Reorder MPDUs from A-MPDUs, keeping them on a buffer. Returns
 * true if the MPDU was buffered, false if it should be processed.
 */
static void ieee80211_rx_reorder_ampdu(struct ieee80211_rx_data *rx,
				       struct sk_buff_head *frames)
{
	struct sk_buff *skb = rx->skb;
	struct ieee80211_local *local = rx->local;
	struct ieee80211_hw *hw = &local->hw;
	struct ieee80211_hdr *hdr = (struct ieee80211_hdr *) skb->data;
	struct sta_info *sta = rx->sta;
	struct tid_ampdu_rx *tid_agg_rx;
	u16 sc;
	int tid;

	if (!ieee80211_is_data_qos(hdr->frame_control))
		goto dont_reorder;

	/*
	 * filter the QoS data rx stream according to
	 * STA/TID and check if this STA/TID is on aggregation
	 */

	if (!sta)
		goto dont_reorder;

	tid = *ieee80211_get_qos_ctl(hdr) & IEEE80211_QOS_CTL_TID_MASK;

	if (sta->ampdu_mlme.tid_state_rx[tid] != HT_AGG_STATE_OPERATIONAL)
		goto dont_reorder;

	tid_agg_rx = sta->ampdu_mlme.tid_rx[tid];

	/* qos null data frames are excluded */
	if (unlikely(hdr->frame_control & cpu_to_le16(IEEE80211_STYPE_NULLFUNC)))
		goto dont_reorder;

	/* new, potentially un-ordered, ampdu frame - process it */

	/* reset session timer */
	if (tid_agg_rx->timeout)
		mod_timer(&tid_agg_rx->session_timer,
			  TU_TO_EXP_TIME(tid_agg_rx->timeout));

	/* if this mpdu is fragmented - terminate rx aggregation session */
	sc = le16_to_cpu(hdr->seq_ctrl);
	if (sc & IEEE80211_SCTL_FRAG) {
		ieee80211_sta_stop_rx_ba_session(sta->sdata, sta->sta.addr,
			tid, 0, WLAN_REASON_QSTA_REQUIRE_SETUP);
		dev_kfree_skb(skb);
		return;
	}

	if (ieee80211_sta_manage_reorder_buf(hw, tid_agg_rx, skb, frames))
		return;

 dont_reorder:
	__skb_queue_tail(frames, skb);
}

static ieee80211_rx_result debug_noinline
ieee80211_rx_h_check(struct ieee80211_rx_data *rx)
{
	struct ieee80211_hdr *hdr = (struct ieee80211_hdr *)rx->skb->data;

	/* Drop duplicate 802.11 retransmissions (IEEE 802.11 Chap. 9.2.9) */
	if (rx->sta && !is_multicast_ether_addr(hdr->addr1)) {
		if (unlikely(ieee80211_has_retry(hdr->frame_control) &&
			     rx->sta->last_seq_ctrl[rx->queue] ==
			     hdr->seq_ctrl)) {
			if (rx->flags & IEEE80211_RX_RA_MATCH) {
				rx->local->dot11FrameDuplicateCount++;
				rx->sta->num_duplicates++;
			}
			return RX_DROP_MONITOR;
		} else
			rx->sta->last_seq_ctrl[rx->queue] = hdr->seq_ctrl;
	}

	if (unlikely(rx->skb->len < 16)) {
		I802_DEBUG_INC(rx->local->rx_handlers_drop_short);
		return RX_DROP_MONITOR;
	}

	/* Drop disallowed frame classes based on STA auth/assoc state;
	 * IEEE 802.11, Chap 5.5.
	 *
	 * mac80211 filters only based on association state, i.e. it drops
	 * Class 3 frames from not associated stations. hostapd sends
	 * deauth/disassoc frames when needed. In addition, hostapd is
	 * responsible for filtering on both auth and assoc states.
	 */

	if (ieee80211_vif_is_mesh(&rx->sdata->vif))
		return ieee80211_rx_mesh_check(rx);

	if (unlikely((ieee80211_is_data(hdr->frame_control) ||
		      ieee80211_is_pspoll(hdr->frame_control)) &&
		     rx->sdata->vif.type != NL80211_IFTYPE_ADHOC &&
		     (!rx->sta || !test_sta_flags(rx->sta, WLAN_STA_ASSOC)))) {
		if ((!ieee80211_has_fromds(hdr->frame_control) &&
		     !ieee80211_has_tods(hdr->frame_control) &&
		     ieee80211_is_data(hdr->frame_control)) ||
		    !(rx->flags & IEEE80211_RX_RA_MATCH)) {
			/* Drop IBSS frames and frames for other hosts
			 * silently. */
			return RX_DROP_MONITOR;
		}

		return RX_DROP_MONITOR;
	}

	return RX_CONTINUE;
}


static ieee80211_rx_result debug_noinline
ieee80211_rx_h_decrypt(struct ieee80211_rx_data *rx)
{
	struct sk_buff *skb = rx->skb;
	struct ieee80211_rx_status *status = IEEE80211_SKB_RXCB(skb);
	struct ieee80211_hdr *hdr = (struct ieee80211_hdr *)skb->data;
	int keyidx;
	int hdrlen;
	ieee80211_rx_result result = RX_DROP_UNUSABLE;
	struct ieee80211_key *stakey = NULL;
	int mmie_keyidx = -1;

	/*
	 * Key selection 101
	 *
	 * There are four types of keys:
	 *  - GTK (group keys)
	 *  - IGTK (group keys for management frames)
	 *  - PTK (pairwise keys)
	 *  - STK (station-to-station pairwise keys)
	 *
	 * When selecting a key, we have to distinguish between multicast
	 * (including broadcast) and unicast frames, the latter can only
	 * use PTKs and STKs while the former always use GTKs and IGTKs.
	 * Unless, of course, actual WEP keys ("pre-RSNA") are used, then
	 * unicast frames can also use key indices like GTKs. Hence, if we
	 * don't have a PTK/STK we check the key index for a WEP key.
	 *
	 * Note that in a regular BSS, multicast frames are sent by the
	 * AP only, associated stations unicast the frame to the AP first
	 * which then multicasts it on their behalf.
	 *
	 * There is also a slight problem in IBSS mode: GTKs are negotiated
	 * with each station, that is something we don't currently handle.
	 * The spec seems to expect that one negotiates the same key with
	 * every station but there's no such requirement; VLANs could be
	 * possible.
	 */

	/*
	 * No point in finding a key and decrypting if the frame is neither
	 * addressed to us nor a multicast frame.
	 */
	if (!(rx->flags & IEEE80211_RX_RA_MATCH))
		return RX_CONTINUE;

	/* start without a key */
	rx->key = NULL;

	if (rx->sta)
		stakey = rcu_dereference(rx->sta->key);

	if (!ieee80211_has_protected(hdr->frame_control))
		mmie_keyidx = ieee80211_get_mmie_keyidx(rx->skb);

	if (!is_multicast_ether_addr(hdr->addr1) && stakey) {
		rx->key = stakey;
		/* Skip decryption if the frame is not protected. */
		if (!ieee80211_has_protected(hdr->frame_control))
			return RX_CONTINUE;
	} else if (mmie_keyidx >= 0) {
		/* Broadcast/multicast robust management frame / BIP */
		if ((status->flag & RX_FLAG_DECRYPTED) &&
		    (status->flag & RX_FLAG_IV_STRIPPED))
			return RX_CONTINUE;

		if (mmie_keyidx < NUM_DEFAULT_KEYS ||
		    mmie_keyidx >= NUM_DEFAULT_KEYS + NUM_DEFAULT_MGMT_KEYS)
			return RX_DROP_MONITOR; /* unexpected BIP keyidx */
		rx->key = rcu_dereference(rx->sdata->keys[mmie_keyidx]);
	} else if (!ieee80211_has_protected(hdr->frame_control)) {
		/*
		 * The frame was not protected, so skip decryption. However, we
		 * need to set rx->key if there is a key that could have been
		 * used so that the frame may be dropped if encryption would
		 * have been expected.
		 */
		struct ieee80211_key *key = NULL;
		if (ieee80211_is_mgmt(hdr->frame_control) &&
		    is_multicast_ether_addr(hdr->addr1) &&
		    (key = rcu_dereference(rx->sdata->default_mgmt_key)))
			rx->key = key;
		else if ((key = rcu_dereference(rx->sdata->default_key)))
			rx->key = key;
		return RX_CONTINUE;
	} else {
		/*
		 * The device doesn't give us the IV so we won't be
		 * able to look up the key. That's ok though, we
		 * don't need to decrypt the frame, we just won't
		 * be able to keep statistics accurate.
		 * Except for key threshold notifications, should
		 * we somehow allow the driver to tell us which key
		 * the hardware used if this flag is set?
		 */
		if ((status->flag & RX_FLAG_DECRYPTED) &&
		    (status->flag & RX_FLAG_IV_STRIPPED))
			return RX_CONTINUE;

		hdrlen = ieee80211_hdrlen(hdr->frame_control);

		if (rx->skb->len < 8 + hdrlen)
			return RX_DROP_UNUSABLE; /* TODO: count this? */

		/*
		 * no need to call ieee80211_wep_get_keyidx,
		 * it verifies a bunch of things we've done already
		 */
		keyidx = rx->skb->data[hdrlen + 3] >> 6;

		rx->key = rcu_dereference(rx->sdata->keys[keyidx]);

		/*
		 * RSNA-protected unicast frames should always be sent with
		 * pairwise or station-to-station keys, but for WEP we allow
		 * using a key index as well.
		 */
		if (rx->key && rx->key->conf.alg != ALG_WEP &&
		    !is_multicast_ether_addr(hdr->addr1))
			rx->key = NULL;
	}

	if (rx->key) {
		rx->key->tx_rx_count++;
		/* TODO: add threshold stuff again */
	} else {
		return RX_DROP_MONITOR;
	}

	/* Check for weak IVs if possible */
	if (rx->sta && rx->key->conf.alg == ALG_WEP &&
	    ieee80211_is_data(hdr->frame_control) &&
	    (!(status->flag & RX_FLAG_IV_STRIPPED) ||
	     !(status->flag & RX_FLAG_DECRYPTED)) &&
	    ieee80211_wep_is_weak_iv(rx->skb, rx->key))
		rx->sta->wep_weak_iv_count++;

	switch (rx->key->conf.alg) {
	case ALG_WEP:
		result = ieee80211_crypto_wep_decrypt(rx);
		break;
	case ALG_TKIP:
		result = ieee80211_crypto_tkip_decrypt(rx);
		break;
	case ALG_CCMP:
		result = ieee80211_crypto_ccmp_decrypt(rx);
		break;
	case ALG_AES_CMAC:
		result = ieee80211_crypto_aes_cmac_decrypt(rx);
		break;
	}

	/* either the frame has been decrypted or will be dropped */
	status->flag |= RX_FLAG_DECRYPTED;

	return result;
}

static ieee80211_rx_result debug_noinline
ieee80211_rx_h_check_more_data(struct ieee80211_rx_data *rx)
{
	struct ieee80211_local *local;
	struct ieee80211_hdr *hdr;
	struct sk_buff *skb;

	local = rx->local;
	skb = rx->skb;
	hdr = (struct ieee80211_hdr *) skb->data;

	if (!local->pspolling)
		return RX_CONTINUE;

	if (!ieee80211_has_fromds(hdr->frame_control))
		/* this is not from AP */
		return RX_CONTINUE;

	if (!ieee80211_is_data(hdr->frame_control))
		return RX_CONTINUE;

	if (!ieee80211_has_moredata(hdr->frame_control)) {
		/* AP has no more frames buffered for us */
		local->pspolling = false;
		return RX_CONTINUE;
	}

	/* more data bit is set, let's request a new frame from the AP */
	ieee80211_send_pspoll(local, rx->sdata);

	return RX_CONTINUE;
}

static void ap_sta_ps_start(struct sta_info *sta)
{
	struct ieee80211_sub_if_data *sdata = sta->sdata;
	struct ieee80211_local *local = sdata->local;

	atomic_inc(&sdata->bss->num_sta_ps);
	set_sta_flags(sta, WLAN_STA_PS_STA);
	drv_sta_notify(local, sdata, STA_NOTIFY_SLEEP, &sta->sta);
#ifdef CONFIG_MAC80211_VERBOSE_PS_DEBUG
	printk(KERN_DEBUG "%s: STA %pM aid %d enters power save mode\n",
	       sdata->name, sta->sta.addr, sta->sta.aid);
#endif /* CONFIG_MAC80211_VERBOSE_PS_DEBUG */
}

static void ap_sta_ps_end(struct sta_info *sta)
{
	struct ieee80211_sub_if_data *sdata = sta->sdata;

	atomic_dec(&sdata->bss->num_sta_ps);

	clear_sta_flags(sta, WLAN_STA_PS_STA);

#ifdef CONFIG_MAC80211_VERBOSE_PS_DEBUG
	printk(KERN_DEBUG "%s: STA %pM aid %d exits power save mode\n",
	       sdata->name, sta->sta.addr, sta->sta.aid);
#endif /* CONFIG_MAC80211_VERBOSE_PS_DEBUG */

	if (test_sta_flags(sta, WLAN_STA_PS_DRIVER)) {
#ifdef CONFIG_MAC80211_VERBOSE_PS_DEBUG
		printk(KERN_DEBUG "%s: STA %pM aid %d driver-ps-blocked\n",
		       sdata->name, sta->sta.addr, sta->sta.aid);
#endif /* CONFIG_MAC80211_VERBOSE_PS_DEBUG */
		return;
	}

	ieee80211_sta_ps_deliver_wakeup(sta);
}

static ieee80211_rx_result debug_noinline
ieee80211_rx_h_sta_process(struct ieee80211_rx_data *rx)
{
	struct sta_info *sta = rx->sta;
	struct sk_buff *skb = rx->skb;
	struct ieee80211_rx_status *status = IEEE80211_SKB_RXCB(skb);
	struct ieee80211_hdr *hdr = (struct ieee80211_hdr *)skb->data;

	if (!sta)
		return RX_CONTINUE;

	/*
	 * Update last_rx only for IBSS packets which are for the current
	 * BSSID to avoid keeping the current IBSS network alive in cases
	 * where other STAs start using different BSSID.
	 */
	if (rx->sdata->vif.type == NL80211_IFTYPE_ADHOC) {
		u8 *bssid = ieee80211_get_bssid(hdr, rx->skb->len,
						NL80211_IFTYPE_ADHOC);
		if (compare_ether_addr(bssid, rx->sdata->u.ibss.bssid) == 0)
			sta->last_rx = jiffies;
	} else if (!is_multicast_ether_addr(hdr->addr1)) {
		/*
		 * Mesh beacons will update last_rx when if they are found to
		 * match the current local configuration when processed.
		 */
		sta->last_rx = jiffies;
	}

	if (!(rx->flags & IEEE80211_RX_RA_MATCH))
		return RX_CONTINUE;

	if (rx->sdata->vif.type == NL80211_IFTYPE_STATION)
		ieee80211_sta_rx_notify(rx->sdata, hdr);

	sta->rx_fragments++;
	sta->rx_bytes += rx->skb->len;
	sta->last_signal = status->signal;
	sta->last_noise = status->noise;

	/*
	 * Change STA power saving mode only at the end of a frame
	 * exchange sequence.
	 */
	if (!ieee80211_has_morefrags(hdr->frame_control) &&
	    (rx->sdata->vif.type == NL80211_IFTYPE_AP ||
	     rx->sdata->vif.type == NL80211_IFTYPE_AP_VLAN)) {
		if (test_sta_flags(sta, WLAN_STA_PS_STA)) {
			/*
			 * Ignore doze->wake transitions that are
			 * indicated by non-data frames, the standard
			 * is unclear here, but for example going to
			 * PS mode and then scanning would cause a
			 * doze->wake transition for the probe request,
			 * and that is clearly undesirable.
			 */
			if (ieee80211_is_data(hdr->frame_control) &&
			    !ieee80211_has_pm(hdr->frame_control))
				ap_sta_ps_end(sta);
		} else {
			if (ieee80211_has_pm(hdr->frame_control))
				ap_sta_ps_start(sta);
		}
	}

	/*
	 * Drop (qos-)data::nullfunc frames silently, since they
	 * are used only to control station power saving mode.
	 */
	if (ieee80211_is_nullfunc(hdr->frame_control) ||
	    ieee80211_is_qos_nullfunc(hdr->frame_control)) {
		I802_DEBUG_INC(rx->local->rx_handlers_drop_nullfunc);

		/*
		 * If we receive a 4-addr nullfunc frame from a STA
		 * that was not moved to a 4-addr STA vlan yet, drop
		 * the frame to the monitor interface, to make sure
		 * that hostapd sees it
		 */
		if (ieee80211_has_a4(hdr->frame_control) &&
		    (rx->sdata->vif.type == NL80211_IFTYPE_AP ||
		     (rx->sdata->vif.type == NL80211_IFTYPE_AP_VLAN &&
		      !rx->sdata->u.vlan.sta)))
			return RX_DROP_MONITOR;
		/*
		 * Update counter and free packet here to avoid
		 * counting this as a dropped packed.
		 */
		sta->rx_packets++;
		dev_kfree_skb(rx->skb);
		return RX_QUEUED;
	}

	return RX_CONTINUE;
} /* ieee80211_rx_h_sta_process */

static inline struct ieee80211_fragment_entry *
ieee80211_reassemble_add(struct ieee80211_sub_if_data *sdata,
			 unsigned int frag, unsigned int seq, int rx_queue,
			 struct sk_buff **skb)
{
	struct ieee80211_fragment_entry *entry;
	int idx;

	idx = sdata->fragment_next;
	entry = &sdata->fragments[sdata->fragment_next++];
	if (sdata->fragment_next >= IEEE80211_FRAGMENT_MAX)
		sdata->fragment_next = 0;

	if (!skb_queue_empty(&entry->skb_list)) {
#ifdef CONFIG_MAC80211_VERBOSE_DEBUG
		struct ieee80211_hdr *hdr =
			(struct ieee80211_hdr *) entry->skb_list.next->data;
		printk(KERN_DEBUG "%s: RX reassembly removed oldest "
		       "fragment entry (idx=%d age=%lu seq=%d last_frag=%d "
		       "addr1=%pM addr2=%pM\n",
		       sdata->name, idx,
		       jiffies - entry->first_frag_time, entry->seq,
		       entry->last_frag, hdr->addr1, hdr->addr2);
#endif
		__skb_queue_purge(&entry->skb_list);
	}

	__skb_queue_tail(&entry->skb_list, *skb); /* no need for locking */
	*skb = NULL;
	entry->first_frag_time = jiffies;
	entry->seq = seq;
	entry->rx_queue = rx_queue;
	entry->last_frag = frag;
	entry->ccmp = 0;
	entry->extra_len = 0;

	return entry;
}

static inline struct ieee80211_fragment_entry *
ieee80211_reassemble_find(struct ieee80211_sub_if_data *sdata,
			  unsigned int frag, unsigned int seq,
			  int rx_queue, struct ieee80211_hdr *hdr)
{
	struct ieee80211_fragment_entry *entry;
	int i, idx;

	idx = sdata->fragment_next;
	for (i = 0; i < IEEE80211_FRAGMENT_MAX; i++) {
		struct ieee80211_hdr *f_hdr;

		idx--;
		if (idx < 0)
			idx = IEEE80211_FRAGMENT_MAX - 1;

		entry = &sdata->fragments[idx];
		if (skb_queue_empty(&entry->skb_list) || entry->seq != seq ||
		    entry->rx_queue != rx_queue ||
		    entry->last_frag + 1 != frag)
			continue;

		f_hdr = (struct ieee80211_hdr *)entry->skb_list.next->data;

		/*
		 * Check ftype and addresses are equal, else check next fragment
		 */
		if (((hdr->frame_control ^ f_hdr->frame_control) &
		     cpu_to_le16(IEEE80211_FCTL_FTYPE)) ||
		    compare_ether_addr(hdr->addr1, f_hdr->addr1) != 0 ||
		    compare_ether_addr(hdr->addr2, f_hdr->addr2) != 0)
			continue;

		if (time_after(jiffies, entry->first_frag_time + 2 * HZ)) {
			__skb_queue_purge(&entry->skb_list);
			continue;
		}
		return entry;
	}

	return NULL;
}

static ieee80211_rx_result debug_noinline
ieee80211_rx_h_defragment(struct ieee80211_rx_data *rx)
{
	struct ieee80211_hdr *hdr;
	u16 sc;
	__le16 fc;
	unsigned int frag, seq;
	struct ieee80211_fragment_entry *entry;
	struct sk_buff *skb;

	hdr = (struct ieee80211_hdr *)rx->skb->data;
	fc = hdr->frame_control;
	sc = le16_to_cpu(hdr->seq_ctrl);
	frag = sc & IEEE80211_SCTL_FRAG;

	if (likely((!ieee80211_has_morefrags(fc) && frag == 0) ||
		   (rx->skb)->len < 24 ||
		   is_multicast_ether_addr(hdr->addr1))) {
		/* not fragmented */
		goto out;
	}
	I802_DEBUG_INC(rx->local->rx_handlers_fragments);

	seq = (sc & IEEE80211_SCTL_SEQ) >> 4;

	if (frag == 0) {
		/* This is the first fragment of a new frame. */
		entry = ieee80211_reassemble_add(rx->sdata, frag, seq,
						 rx->queue, &(rx->skb));
		if (rx->key && rx->key->conf.alg == ALG_CCMP &&
		    ieee80211_has_protected(fc)) {
			/* Store CCMP PN so that we can verify that the next
			 * fragment has a sequential PN value. */
			entry->ccmp = 1;
			memcpy(entry->last_pn,
			       rx->key->u.ccmp.rx_pn[rx->queue],
			       CCMP_PN_LEN);
		}
		return RX_QUEUED;
	}

	/* This is a fragment for a frame that should already be pending in
	 * fragment cache. Add this fragment to the end of the pending entry.
	 */
	entry = ieee80211_reassemble_find(rx->sdata, frag, seq, rx->queue, hdr);
	if (!entry) {
		I802_DEBUG_INC(rx->local->rx_handlers_drop_defrag);
		return RX_DROP_MONITOR;
	}

	/* Verify that MPDUs within one MSDU have sequential PN values.
	 * (IEEE 802.11i, 8.3.3.4.5) */
	if (entry->ccmp) {
		int i;
		u8 pn[CCMP_PN_LEN], *rpn;
		if (!rx->key || rx->key->conf.alg != ALG_CCMP)
			return RX_DROP_UNUSABLE;
		memcpy(pn, entry->last_pn, CCMP_PN_LEN);
		for (i = CCMP_PN_LEN - 1; i >= 0; i--) {
			pn[i]++;
			if (pn[i])
				break;
		}
		rpn = rx->key->u.ccmp.rx_pn[rx->queue];
		if (memcmp(pn, rpn, CCMP_PN_LEN))
			return RX_DROP_UNUSABLE;
		memcpy(entry->last_pn, pn, CCMP_PN_LEN);
	}

	skb_pull(rx->skb, ieee80211_hdrlen(fc));
	__skb_queue_tail(&entry->skb_list, rx->skb);
	entry->last_frag = frag;
	entry->extra_len += rx->skb->len;
	if (ieee80211_has_morefrags(fc)) {
		rx->skb = NULL;
		return RX_QUEUED;
	}

	rx->skb = __skb_dequeue(&entry->skb_list);
	if (skb_tailroom(rx->skb) < entry->extra_len) {
		I802_DEBUG_INC(rx->local->rx_expand_skb_head2);
		if (unlikely(pskb_expand_head(rx->skb, 0, entry->extra_len,
					      GFP_ATOMIC))) {
			I802_DEBUG_INC(rx->local->rx_handlers_drop_defrag);
			__skb_queue_purge(&entry->skb_list);
			return RX_DROP_UNUSABLE;
		}
	}
	while ((skb = __skb_dequeue(&entry->skb_list))) {
		memcpy(skb_put(rx->skb, skb->len), skb->data, skb->len);
		dev_kfree_skb(skb);
	}

	/* Complete frame has been reassembled - process it now */
	rx->flags |= IEEE80211_RX_FRAGMENTED;

 out:
	if (rx->sta)
		rx->sta->rx_packets++;
	if (is_multicast_ether_addr(hdr->addr1))
		rx->local->dot11MulticastReceivedFrameCount++;
	else
		ieee80211_led_rx(rx->local);
	return RX_CONTINUE;
}

static ieee80211_rx_result debug_noinline
ieee80211_rx_h_ps_poll(struct ieee80211_rx_data *rx)
{
	struct ieee80211_sub_if_data *sdata = rx->sdata;
	__le16 fc = ((struct ieee80211_hdr *)rx->skb->data)->frame_control;

	if (likely(!rx->sta || !ieee80211_is_pspoll(fc) ||
		   !(rx->flags & IEEE80211_RX_RA_MATCH)))
		return RX_CONTINUE;

	if ((sdata->vif.type != NL80211_IFTYPE_AP) &&
	    (sdata->vif.type != NL80211_IFTYPE_AP_VLAN))
		return RX_DROP_UNUSABLE;

	if (!test_sta_flags(rx->sta, WLAN_STA_PS_DRIVER))
		ieee80211_sta_ps_deliver_poll_response(rx->sta);
	else
		set_sta_flags(rx->sta, WLAN_STA_PSPOLL);

	/* Free PS Poll skb here instead of returning RX_DROP that would
	 * count as an dropped frame. */
	dev_kfree_skb(rx->skb);

	return RX_QUEUED;
}

static ieee80211_rx_result debug_noinline
ieee80211_rx_h_remove_qos_control(struct ieee80211_rx_data *rx)
{
	u8 *data = rx->skb->data;
	struct ieee80211_hdr *hdr = (struct ieee80211_hdr *)data;

	if (!ieee80211_is_data_qos(hdr->frame_control))
		return RX_CONTINUE;

	/* remove the qos control field, update frame type and meta-data */
	memmove(data + IEEE80211_QOS_CTL_LEN, data,
		ieee80211_hdrlen(hdr->frame_control) - IEEE80211_QOS_CTL_LEN);
	hdr = (struct ieee80211_hdr *)skb_pull(rx->skb, IEEE80211_QOS_CTL_LEN);
	/* change frame type to non QOS */
	hdr->frame_control &= ~cpu_to_le16(IEEE80211_STYPE_QOS_DATA);

	return RX_CONTINUE;
}

static int
ieee80211_802_1x_port_control(struct ieee80211_rx_data *rx)
{
	if (unlikely(!rx->sta ||
	    !test_sta_flags(rx->sta, WLAN_STA_AUTHORIZED)))
		return -EACCES;

	return 0;
}

static int
ieee80211_drop_unencrypted(struct ieee80211_rx_data *rx, __le16 fc)
{
	struct sk_buff *skb = rx->skb;
	struct ieee80211_rx_status *status = IEEE80211_SKB_RXCB(skb);

	/*
	 * Pass through unencrypted frames if the hardware has
	 * decrypted them already.
	 */
	if (status->flag & RX_FLAG_DECRYPTED)
		return 0;

	/* Drop unencrypted frames if key is set. */
	if (unlikely(!ieee80211_has_protected(fc) &&
		     !ieee80211_is_nullfunc(fc) &&
		     ieee80211_is_data(fc) &&
		     (rx->key || rx->sdata->drop_unencrypted)))
		return -EACCES;
	if (rx->sta && test_sta_flags(rx->sta, WLAN_STA_MFP)) {
		if (unlikely(ieee80211_is_unicast_robust_mgmt_frame(rx->skb) &&
			     rx->key))
			return -EACCES;
		/* BIP does not use Protected field, so need to check MMIE */
		if (unlikely(ieee80211_is_multicast_robust_mgmt_frame(rx->skb) &&
			     ieee80211_get_mmie_keyidx(rx->skb) < 0 &&
			     rx->key))
			return -EACCES;
		/*
		 * When using MFP, Action frames are not allowed prior to
		 * having configured keys.
		 */
		if (unlikely(ieee80211_is_action(fc) && !rx->key &&
			     ieee80211_is_robust_mgmt_frame(
				     (struct ieee80211_hdr *) rx->skb->data)))
			return -EACCES;
	}

	return 0;
}

static int
__ieee80211_data_to_8023(struct ieee80211_rx_data *rx)
{
	struct ieee80211_sub_if_data *sdata = rx->sdata;
	struct ieee80211_hdr *hdr = (struct ieee80211_hdr *)rx->skb->data;

	if (ieee80211_has_a4(hdr->frame_control) &&
	    sdata->vif.type == NL80211_IFTYPE_AP_VLAN && !sdata->u.vlan.sta)
		return -1;

	if (is_multicast_ether_addr(hdr->addr1) &&
	    ((sdata->vif.type == NL80211_IFTYPE_AP_VLAN && sdata->u.vlan.sta) ||
	     (sdata->vif.type == NL80211_IFTYPE_STATION && sdata->u.mgd.use_4addr)))
		return -1;

	return ieee80211_data_to_8023(rx->skb, sdata->vif.addr, sdata->vif.type);
}

/*
 * requires that rx->skb is a frame with ethernet header
 */
static bool ieee80211_frame_allowed(struct ieee80211_rx_data *rx, __le16 fc)
{
	static const u8 pae_group_addr[ETH_ALEN] __aligned(2)
		= { 0x01, 0x80, 0xC2, 0x00, 0x00, 0x03 };
	struct ethhdr *ehdr = (struct ethhdr *) rx->skb->data;

	/*
	 * Allow EAPOL frames to us/the PAE group address regardless
	 * of whether the frame was encrypted or not.
	 */
	if (ehdr->h_proto == htons(ETH_P_PAE) &&
	    (compare_ether_addr(ehdr->h_dest, rx->sdata->vif.addr) == 0 ||
	     compare_ether_addr(ehdr->h_dest, pae_group_addr) == 0))
		return true;

	if (ieee80211_802_1x_port_control(rx) ||
	    ieee80211_drop_unencrypted(rx, fc))
		return false;

	return true;
}

/*
 * requires that rx->skb is a frame with ethernet header
 */
static void
ieee80211_deliver_skb(struct ieee80211_rx_data *rx)
{
	struct ieee80211_sub_if_data *sdata = rx->sdata;
	struct net_device *dev = sdata->dev;
	struct sk_buff *skb, *xmit_skb;
	struct ethhdr *ehdr = (struct ethhdr *) rx->skb->data;
	struct sta_info *dsta;

	skb = rx->skb;
	xmit_skb = NULL;

	if ((sdata->vif.type == NL80211_IFTYPE_AP ||
	     sdata->vif.type == NL80211_IFTYPE_AP_VLAN) &&
	    !(sdata->flags & IEEE80211_SDATA_DONT_BRIDGE_PACKETS) &&
	    (rx->flags & IEEE80211_RX_RA_MATCH) &&
	    (sdata->vif.type != NL80211_IFTYPE_AP_VLAN || !sdata->u.vlan.sta)) {
		if (is_multicast_ether_addr(ehdr->h_dest)) {
			/*
			 * send multicast frames both to higher layers in
			 * local net stack and back to the wireless medium
			 */
			xmit_skb = skb_copy(skb, GFP_ATOMIC);
			if (!xmit_skb && net_ratelimit())
				printk(KERN_DEBUG "%s: failed to clone "
				       "multicast frame\n", dev->name);
		} else {
			dsta = sta_info_get(sdata, skb->data);
			if (dsta) {
				/*
				 * The destination station is associated to
				 * this AP (in this VLAN), so send the frame
				 * directly to it and do not pass it to local
				 * net stack.
				 */
				xmit_skb = skb;
				skb = NULL;
			}
		}
	}

	if (skb) {
		int align __maybe_unused;

#ifndef CONFIG_HAVE_EFFICIENT_UNALIGNED_ACCESS
		/*
		 * 'align' will only take the values 0 or 2 here
		 * since all frames are required to be aligned
		 * to 2-byte boundaries when being passed to
		 * mac80211. That also explains the __skb_push()
		 * below.
		 */
		align = ((unsigned long)(skb->data + sizeof(struct ethhdr))) & 3;
		if (align) {
			if (WARN_ON(skb_headroom(skb) < 3)) {
				dev_kfree_skb(skb);
				skb = NULL;
			} else {
				u8 *data = skb->data;
				size_t len = skb_headlen(skb);
				skb->data -= align;
				memmove(skb->data, data, len);
				skb_set_tail_pointer(skb, len);
			}
		}
#endif

		if (skb) {
			/* deliver to local stack */
			skb->protocol = eth_type_trans(skb, dev);
			memset(skb->cb, 0, sizeof(skb->cb));
			netif_rx(skb);
		}
	}

	if (xmit_skb) {
		/* send to wireless media */
		xmit_skb->protocol = htons(ETH_P_802_3);
		skb_reset_network_header(xmit_skb);
		skb_reset_mac_header(xmit_skb);
		dev_queue_xmit(xmit_skb);
	}
}

static ieee80211_rx_result debug_noinline
ieee80211_rx_h_amsdu(struct ieee80211_rx_data *rx)
{
	struct net_device *dev = rx->sdata->dev;
	struct sk_buff *skb = rx->skb;
	struct ieee80211_hdr *hdr = (struct ieee80211_hdr *)skb->data;
	__le16 fc = hdr->frame_control;
	struct sk_buff_head frame_list;

	if (unlikely(!ieee80211_is_data(fc)))
		return RX_CONTINUE;

	if (unlikely(!ieee80211_is_data_present(fc)))
		return RX_DROP_MONITOR;

	if (!(rx->flags & IEEE80211_RX_AMSDU))
		return RX_CONTINUE;

	if (ieee80211_has_a4(hdr->frame_control) &&
	    rx->sdata->vif.type == NL80211_IFTYPE_AP_VLAN &&
	    !rx->sdata->u.vlan.sta)
		return RX_DROP_UNUSABLE;

	if (is_multicast_ether_addr(hdr->addr1) &&
	    ((rx->sdata->vif.type == NL80211_IFTYPE_AP_VLAN &&
	      rx->sdata->u.vlan.sta) ||
	     (rx->sdata->vif.type == NL80211_IFTYPE_STATION &&
	      rx->sdata->u.mgd.use_4addr)))
		return RX_DROP_UNUSABLE;

	skb->dev = dev;
	__skb_queue_head_init(&frame_list);
<<<<<<< HEAD

	ieee80211_amsdu_to_8023s(skb, &frame_list, dev->dev_addr,
				 rx->sdata->vif.type,
				 rx->local->hw.extra_tx_headroom);

=======

	ieee80211_amsdu_to_8023s(skb, &frame_list, dev->dev_addr,
				 rx->sdata->vif.type,
				 rx->local->hw.extra_tx_headroom);

>>>>>>> 5ffaf8a3
	while (!skb_queue_empty(&frame_list)) {
		rx->skb = __skb_dequeue(&frame_list);

		if (!ieee80211_frame_allowed(rx, fc)) {
			dev_kfree_skb(rx->skb);
			continue;
		}
		dev->stats.rx_packets++;
		dev->stats.rx_bytes += rx->skb->len;

		ieee80211_deliver_skb(rx);
	}

	return RX_QUEUED;
}

#ifdef CONFIG_MAC80211_MESH
static ieee80211_rx_result
ieee80211_rx_h_mesh_fwding(struct ieee80211_rx_data *rx)
{
	struct ieee80211_hdr *hdr;
	struct ieee80211s_hdr *mesh_hdr;
	unsigned int hdrlen;
	struct sk_buff *skb = rx->skb, *fwd_skb;
	struct ieee80211_local *local = rx->local;
	struct ieee80211_sub_if_data *sdata = rx->sdata;

	hdr = (struct ieee80211_hdr *) skb->data;
	hdrlen = ieee80211_hdrlen(hdr->frame_control);
	mesh_hdr = (struct ieee80211s_hdr *) (skb->data + hdrlen);

	if (!ieee80211_is_data(hdr->frame_control))
		return RX_CONTINUE;

	if (!mesh_hdr->ttl)
		/* illegal frame */
		return RX_DROP_MONITOR;

	if (mesh_hdr->flags & MESH_FLAGS_AE) {
		struct mesh_path *mppath;
		char *proxied_addr;
		char *mpp_addr;

		if (is_multicast_ether_addr(hdr->addr1)) {
			mpp_addr = hdr->addr3;
			proxied_addr = mesh_hdr->eaddr1;
		} else {
			mpp_addr = hdr->addr4;
			proxied_addr = mesh_hdr->eaddr2;
		}

		rcu_read_lock();
		mppath = mpp_path_lookup(proxied_addr, sdata);
		if (!mppath) {
			mpp_path_add(proxied_addr, mpp_addr, sdata);
		} else {
			spin_lock_bh(&mppath->state_lock);
			if (compare_ether_addr(mppath->mpp, mpp_addr) != 0)
				memcpy(mppath->mpp, mpp_addr, ETH_ALEN);
			spin_unlock_bh(&mppath->state_lock);
		}
		rcu_read_unlock();
	}

	/* Frame has reached destination.  Don't forward */
	if (!is_multicast_ether_addr(hdr->addr1) &&
	    compare_ether_addr(sdata->vif.addr, hdr->addr3) == 0)
		return RX_CONTINUE;

	mesh_hdr->ttl--;

	if (rx->flags & IEEE80211_RX_RA_MATCH) {
		if (!mesh_hdr->ttl)
			IEEE80211_IFSTA_MESH_CTR_INC(&rx->sdata->u.mesh,
						     dropped_frames_ttl);
		else {
			struct ieee80211_hdr *fwd_hdr;
			struct ieee80211_tx_info *info;

			fwd_skb = skb_copy(skb, GFP_ATOMIC);

			if (!fwd_skb && net_ratelimit())
				printk(KERN_DEBUG "%s: failed to clone mesh frame\n",
						   sdata->name);

			fwd_hdr =  (struct ieee80211_hdr *) fwd_skb->data;
			memcpy(fwd_hdr->addr2, sdata->vif.addr, ETH_ALEN);
			info = IEEE80211_SKB_CB(fwd_skb);
			memset(info, 0, sizeof(*info));
			info->flags |= IEEE80211_TX_INTFL_NEED_TXPROCESSING;
			info->control.vif = &rx->sdata->vif;
			skb_set_queue_mapping(skb,
				ieee80211_select_queue(rx->sdata, fwd_skb));
			ieee80211_set_qos_hdr(local, skb);
			if (is_multicast_ether_addr(fwd_hdr->addr1))
				IEEE80211_IFSTA_MESH_CTR_INC(&sdata->u.mesh,
								fwded_mcast);
			else {
				int err;
				/*
				 * Save TA to addr1 to send TA a path error if a
				 * suitable next hop is not found
				 */
				memcpy(fwd_hdr->addr1, fwd_hdr->addr2,
						ETH_ALEN);
				err = mesh_nexthop_lookup(fwd_skb, sdata);
				/* Failed to immediately resolve next hop:
				 * fwded frame was dropped or will be added
				 * later to the pending skb queue.  */
				if (err)
					return RX_DROP_MONITOR;

				IEEE80211_IFSTA_MESH_CTR_INC(&sdata->u.mesh,
								fwded_unicast);
			}
			IEEE80211_IFSTA_MESH_CTR_INC(&sdata->u.mesh,
						     fwded_frames);
			ieee80211_add_pending_skb(local, fwd_skb);
		}
	}

	if (is_multicast_ether_addr(hdr->addr1) ||
	    sdata->dev->flags & IFF_PROMISC)
		return RX_CONTINUE;
	else
		return RX_DROP_MONITOR;
}
#endif

static ieee80211_rx_result debug_noinline
ieee80211_rx_h_data(struct ieee80211_rx_data *rx)
{
	struct ieee80211_sub_if_data *sdata = rx->sdata;
	struct net_device *dev = sdata->dev;
	struct ieee80211_hdr *hdr = (struct ieee80211_hdr *)rx->skb->data;
	__le16 fc = hdr->frame_control;
	int err;

	if (unlikely(!ieee80211_is_data(hdr->frame_control)))
		return RX_CONTINUE;

	if (unlikely(!ieee80211_is_data_present(hdr->frame_control)))
		return RX_DROP_MONITOR;

	/*
	 * Allow the cooked monitor interface of an AP to see 4-addr frames so
	 * that a 4-addr station can be detected and moved into a separate VLAN
	 */
	if (ieee80211_has_a4(hdr->frame_control) &&
	    sdata->vif.type == NL80211_IFTYPE_AP)
		return RX_DROP_MONITOR;

	err = __ieee80211_data_to_8023(rx);
	if (unlikely(err))
		return RX_DROP_UNUSABLE;

	if (!ieee80211_frame_allowed(rx, fc))
		return RX_DROP_MONITOR;

	rx->skb->dev = dev;

	dev->stats.rx_packets++;
	dev->stats.rx_bytes += rx->skb->len;

	ieee80211_deliver_skb(rx);

	return RX_QUEUED;
}

static ieee80211_rx_result debug_noinline
ieee80211_rx_h_ctrl(struct ieee80211_rx_data *rx, struct sk_buff_head *frames)
{
	struct ieee80211_local *local = rx->local;
	struct ieee80211_hw *hw = &local->hw;
	struct sk_buff *skb = rx->skb;
	struct ieee80211_bar *bar = (struct ieee80211_bar *)skb->data;
	struct tid_ampdu_rx *tid_agg_rx;
	u16 start_seq_num;
	u16 tid;

	if (likely(!ieee80211_is_ctl(bar->frame_control)))
		return RX_CONTINUE;

	if (ieee80211_is_back_req(bar->frame_control)) {
		if (!rx->sta)
			return RX_DROP_MONITOR;
		tid = le16_to_cpu(bar->control) >> 12;
		if (rx->sta->ampdu_mlme.tid_state_rx[tid]
					!= HT_AGG_STATE_OPERATIONAL)
			return RX_DROP_MONITOR;
		tid_agg_rx = rx->sta->ampdu_mlme.tid_rx[tid];

		start_seq_num = le16_to_cpu(bar->start_seq_num) >> 4;

		/* reset session timer */
		if (tid_agg_rx->timeout)
			mod_timer(&tid_agg_rx->session_timer,
				  TU_TO_EXP_TIME(tid_agg_rx->timeout));

		/* release stored frames up to start of BAR */
		ieee80211_release_reorder_frames(hw, tid_agg_rx, start_seq_num,
						 frames);
		kfree_skb(skb);
		return RX_QUEUED;
	}

	return RX_CONTINUE;
}

static void ieee80211_process_sa_query_req(struct ieee80211_sub_if_data *sdata,
					   struct ieee80211_mgmt *mgmt,
					   size_t len)
{
	struct ieee80211_local *local = sdata->local;
	struct sk_buff *skb;
	struct ieee80211_mgmt *resp;

	if (compare_ether_addr(mgmt->da, sdata->vif.addr) != 0) {
		/* Not to own unicast address */
		return;
	}

	if (compare_ether_addr(mgmt->sa, sdata->u.mgd.bssid) != 0 ||
	    compare_ether_addr(mgmt->bssid, sdata->u.mgd.bssid) != 0) {
		/* Not from the current AP or not associated yet. */
		return;
	}

	if (len < 24 + 1 + sizeof(resp->u.action.u.sa_query)) {
		/* Too short SA Query request frame */
		return;
	}

	skb = dev_alloc_skb(sizeof(*resp) + local->hw.extra_tx_headroom);
	if (skb == NULL)
		return;

	skb_reserve(skb, local->hw.extra_tx_headroom);
	resp = (struct ieee80211_mgmt *) skb_put(skb, 24);
	memset(resp, 0, 24);
	memcpy(resp->da, mgmt->sa, ETH_ALEN);
	memcpy(resp->sa, sdata->vif.addr, ETH_ALEN);
	memcpy(resp->bssid, sdata->u.mgd.bssid, ETH_ALEN);
	resp->frame_control = cpu_to_le16(IEEE80211_FTYPE_MGMT |
					  IEEE80211_STYPE_ACTION);
	skb_put(skb, 1 + sizeof(resp->u.action.u.sa_query));
	resp->u.action.category = WLAN_CATEGORY_SA_QUERY;
	resp->u.action.u.sa_query.action = WLAN_ACTION_SA_QUERY_RESPONSE;
	memcpy(resp->u.action.u.sa_query.trans_id,
	       mgmt->u.action.u.sa_query.trans_id,
	       WLAN_SA_QUERY_TR_ID_LEN);

	ieee80211_tx_skb(sdata, skb);
}

static ieee80211_rx_result debug_noinline
ieee80211_rx_h_action(struct ieee80211_rx_data *rx)
{
	struct ieee80211_local *local = rx->local;
	struct ieee80211_sub_if_data *sdata = rx->sdata;
	struct ieee80211_mgmt *mgmt = (struct ieee80211_mgmt *) rx->skb->data;
	int len = rx->skb->len;

	if (!ieee80211_is_action(mgmt->frame_control))
		return RX_CONTINUE;

	if (!rx->sta)
		return RX_DROP_MONITOR;

	if (!(rx->flags & IEEE80211_RX_RA_MATCH))
		return RX_DROP_MONITOR;

	if (ieee80211_drop_unencrypted(rx, mgmt->frame_control))
		return RX_DROP_MONITOR;

	/* all categories we currently handle have action_code */
	if (len < IEEE80211_MIN_ACTION_SIZE + 1)
		return RX_DROP_MONITOR;

	switch (mgmt->u.action.category) {
	case WLAN_CATEGORY_BACK:
		/*
		 * The aggregation code is not prepared to handle
		 * anything but STA/AP due to the BSSID handling;
		 * IBSS could work in the code but isn't supported
		 * by drivers or the standard.
		 */
		if (sdata->vif.type != NL80211_IFTYPE_STATION &&
		    sdata->vif.type != NL80211_IFTYPE_AP_VLAN &&
		    sdata->vif.type != NL80211_IFTYPE_AP)
			return RX_DROP_MONITOR;

		switch (mgmt->u.action.u.addba_req.action_code) {
		case WLAN_ACTION_ADDBA_REQ:
			if (len < (IEEE80211_MIN_ACTION_SIZE +
				   sizeof(mgmt->u.action.u.addba_req)))
				return RX_DROP_MONITOR;
			ieee80211_process_addba_request(local, rx->sta, mgmt, len);
			break;
		case WLAN_ACTION_ADDBA_RESP:
			if (len < (IEEE80211_MIN_ACTION_SIZE +
				   sizeof(mgmt->u.action.u.addba_resp)))
				return RX_DROP_MONITOR;
			ieee80211_process_addba_resp(local, rx->sta, mgmt, len);
			break;
		case WLAN_ACTION_DELBA:
			if (len < (IEEE80211_MIN_ACTION_SIZE +
				   sizeof(mgmt->u.action.u.delba)))
				return RX_DROP_MONITOR;
			ieee80211_process_delba(sdata, rx->sta, mgmt, len);
			break;
		}
		break;
	case WLAN_CATEGORY_SPECTRUM_MGMT:
		if (local->hw.conf.channel->band != IEEE80211_BAND_5GHZ)
			return RX_DROP_MONITOR;

		if (sdata->vif.type != NL80211_IFTYPE_STATION)
			return RX_DROP_MONITOR;

		switch (mgmt->u.action.u.measurement.action_code) {
		case WLAN_ACTION_SPCT_MSR_REQ:
			if (len < (IEEE80211_MIN_ACTION_SIZE +
				   sizeof(mgmt->u.action.u.measurement)))
				return RX_DROP_MONITOR;
			ieee80211_process_measurement_req(sdata, mgmt, len);
			break;
		case WLAN_ACTION_SPCT_CHL_SWITCH:
			if (len < (IEEE80211_MIN_ACTION_SIZE +
				   sizeof(mgmt->u.action.u.chan_switch)))
				return RX_DROP_MONITOR;

			if (sdata->vif.type != NL80211_IFTYPE_STATION)
				return RX_DROP_MONITOR;

			if (memcmp(mgmt->bssid, sdata->u.mgd.bssid, ETH_ALEN))
				return RX_DROP_MONITOR;

			return ieee80211_sta_rx_mgmt(sdata, rx->skb);
		}
		break;
	case WLAN_CATEGORY_SA_QUERY:
		if (len < (IEEE80211_MIN_ACTION_SIZE +
			   sizeof(mgmt->u.action.u.sa_query)))
			return RX_DROP_MONITOR;
		switch (mgmt->u.action.u.sa_query.action) {
		case WLAN_ACTION_SA_QUERY_REQUEST:
			if (sdata->vif.type != NL80211_IFTYPE_STATION)
				return RX_DROP_MONITOR;
			ieee80211_process_sa_query_req(sdata, mgmt, len);
			break;
		case WLAN_ACTION_SA_QUERY_RESPONSE:
			/*
			 * SA Query response is currently only used in AP mode
			 * and it is processed in user space.
			 */
			return RX_CONTINUE;
		}
		break;
	default:
		/* do not process rejected action frames */
		if (mgmt->u.action.category & 0x80)
			return RX_DROP_MONITOR;

		return RX_CONTINUE;
	}

	rx->sta->rx_packets++;
	dev_kfree_skb(rx->skb);
	return RX_QUEUED;
}

static ieee80211_rx_result debug_noinline
ieee80211_rx_h_mgmt(struct ieee80211_rx_data *rx)
{
	struct ieee80211_sub_if_data *sdata = rx->sdata;
	struct ieee80211_mgmt *mgmt = (struct ieee80211_mgmt *) rx->skb->data;
	ieee80211_rx_result rxs;

	if (!(rx->flags & IEEE80211_RX_RA_MATCH))
		return RX_DROP_MONITOR;

	if (ieee80211_drop_unencrypted(rx, mgmt->frame_control))
		return RX_DROP_MONITOR;

	rxs = ieee80211_work_rx_mgmt(rx->sdata, rx->skb);
	if (rxs != RX_CONTINUE)
		return rxs;

	if (ieee80211_vif_is_mesh(&sdata->vif))
		return ieee80211_mesh_rx_mgmt(sdata, rx->skb);

	if (sdata->vif.type == NL80211_IFTYPE_ADHOC)
		return ieee80211_ibss_rx_mgmt(sdata, rx->skb);

	if (sdata->vif.type == NL80211_IFTYPE_STATION)
		return ieee80211_sta_rx_mgmt(sdata, rx->skb);

	return RX_DROP_MONITOR;
}

static void ieee80211_rx_michael_mic_report(struct ieee80211_hdr *hdr,
					    struct ieee80211_rx_data *rx)
{
	int keyidx;
	unsigned int hdrlen;

	hdrlen = ieee80211_hdrlen(hdr->frame_control);
	if (rx->skb->len >= hdrlen + 4)
		keyidx = rx->skb->data[hdrlen + 3] >> 6;
	else
		keyidx = -1;

	if (!rx->sta) {
		/*
		 * Some hardware seem to generate incorrect Michael MIC
		 * reports; ignore them to avoid triggering countermeasures.
		 */
		return;
	}

	if (!ieee80211_has_protected(hdr->frame_control))
		return;

	if (rx->sdata->vif.type == NL80211_IFTYPE_AP && keyidx) {
		/*
		 * APs with pairwise keys should never receive Michael MIC
		 * errors for non-zero keyidx because these are reserved for
		 * group keys and only the AP is sending real multicast
		 * frames in the BSS.
		 */
		return;
	}

	if (!ieee80211_is_data(hdr->frame_control) &&
	    !ieee80211_is_auth(hdr->frame_control))
		return;

	mac80211_ev_michael_mic_failure(rx->sdata, keyidx, hdr, NULL,
					GFP_ATOMIC);
}

/* TODO: use IEEE80211_RX_FRAGMENTED */
static void ieee80211_rx_cooked_monitor(struct ieee80211_rx_data *rx,
					struct ieee80211_rate *rate)
{
	struct ieee80211_sub_if_data *sdata;
	struct ieee80211_local *local = rx->local;
	struct ieee80211_rtap_hdr {
		struct ieee80211_radiotap_header hdr;
		u8 flags;
		u8 rate_or_pad;
		__le16 chan_freq;
		__le16 chan_flags;
	} __attribute__ ((packed)) *rthdr;
	struct sk_buff *skb = rx->skb, *skb2;
	struct net_device *prev_dev = NULL;
	struct ieee80211_rx_status *status = IEEE80211_SKB_RXCB(skb);

	if (status->flag & RX_FLAG_INTERNAL_CMTR)
		goto out_free_skb;

	if (skb_headroom(skb) < sizeof(*rthdr) &&
	    pskb_expand_head(skb, sizeof(*rthdr), 0, GFP_ATOMIC))
		goto out_free_skb;

	rthdr = (void *)skb_push(skb, sizeof(*rthdr));
	memset(rthdr, 0, sizeof(*rthdr));
	rthdr->hdr.it_len = cpu_to_le16(sizeof(*rthdr));
	rthdr->hdr.it_present =
		cpu_to_le32((1 << IEEE80211_RADIOTAP_FLAGS) |
			    (1 << IEEE80211_RADIOTAP_CHANNEL));

	if (rate) {
		rthdr->rate_or_pad = rate->bitrate / 5;
		rthdr->hdr.it_present |=
			cpu_to_le32(1 << IEEE80211_RADIOTAP_RATE);
	}
	rthdr->chan_freq = cpu_to_le16(status->freq);

	if (status->band == IEEE80211_BAND_5GHZ)
		rthdr->chan_flags = cpu_to_le16(IEEE80211_CHAN_OFDM |
						IEEE80211_CHAN_5GHZ);
	else
		rthdr->chan_flags = cpu_to_le16(IEEE80211_CHAN_DYN |
						IEEE80211_CHAN_2GHZ);

	skb_set_mac_header(skb, 0);
	skb->ip_summed = CHECKSUM_UNNECESSARY;
	skb->pkt_type = PACKET_OTHERHOST;
	skb->protocol = htons(ETH_P_802_2);

	list_for_each_entry_rcu(sdata, &local->interfaces, list) {
		if (!ieee80211_sdata_running(sdata))
			continue;

		if (sdata->vif.type != NL80211_IFTYPE_MONITOR ||
		    !(sdata->u.mntr_flags & MONITOR_FLAG_COOK_FRAMES))
			continue;

		if (prev_dev) {
			skb2 = skb_clone(skb, GFP_ATOMIC);
			if (skb2) {
				skb2->dev = prev_dev;
				netif_rx(skb2);
			}
		}

		prev_dev = sdata->dev;
		sdata->dev->stats.rx_packets++;
		sdata->dev->stats.rx_bytes += skb->len;
	}

	if (prev_dev) {
		skb->dev = prev_dev;
		netif_rx(skb);
		skb = NULL;
	} else
		goto out_free_skb;

	status->flag |= RX_FLAG_INTERNAL_CMTR;
	return;

 out_free_skb:
	dev_kfree_skb(skb);
}


static void ieee80211_invoke_rx_handlers(struct ieee80211_sub_if_data *sdata,
					 struct ieee80211_rx_data *rx,
					 struct sk_buff *skb,
					 struct ieee80211_rate *rate)
{
	struct sk_buff_head reorder_release;
	ieee80211_rx_result res = RX_DROP_MONITOR;

	__skb_queue_head_init(&reorder_release);

	rx->skb = skb;
	rx->sdata = sdata;

#define CALL_RXH(rxh)			\
	do {				\
		res = rxh(rx);		\
		if (res != RX_CONTINUE)	\
			goto rxh_next;  \
	} while (0);

	/*
	 * NB: the rxh_next label works even if we jump
	 *     to it from here because then the list will
	 *     be empty, which is a trivial check
	 */
	CALL_RXH(ieee80211_rx_h_passive_scan)
	CALL_RXH(ieee80211_rx_h_check)

	ieee80211_rx_reorder_ampdu(rx, &reorder_release);

	while ((skb = __skb_dequeue(&reorder_release))) {
		/*
		 * all the other fields are valid across frames
		 * that belong to an aMPDU since they are on the
		 * same TID from the same station
		 */
		rx->skb = skb;

		CALL_RXH(ieee80211_rx_h_decrypt)
		CALL_RXH(ieee80211_rx_h_check_more_data)
		CALL_RXH(ieee80211_rx_h_sta_process)
		CALL_RXH(ieee80211_rx_h_defragment)
		CALL_RXH(ieee80211_rx_h_ps_poll)
		CALL_RXH(ieee80211_rx_h_michael_mic_verify)
		/* must be after MMIC verify so header is counted in MPDU mic */
		CALL_RXH(ieee80211_rx_h_remove_qos_control)
		CALL_RXH(ieee80211_rx_h_amsdu)
#ifdef CONFIG_MAC80211_MESH
		if (ieee80211_vif_is_mesh(&sdata->vif))
			CALL_RXH(ieee80211_rx_h_mesh_fwding);
#endif
		CALL_RXH(ieee80211_rx_h_data)

		/* special treatment -- needs the queue */
		res = ieee80211_rx_h_ctrl(rx, &reorder_release);
		if (res != RX_CONTINUE)
			goto rxh_next;

		CALL_RXH(ieee80211_rx_h_action)
		CALL_RXH(ieee80211_rx_h_mgmt)

#undef CALL_RXH

 rxh_next:
		switch (res) {
		case RX_DROP_MONITOR:
			I802_DEBUG_INC(sdata->local->rx_handlers_drop);
			if (rx->sta)
				rx->sta->rx_dropped++;
			/* fall through */
		case RX_CONTINUE:
			ieee80211_rx_cooked_monitor(rx, rate);
			break;
		case RX_DROP_UNUSABLE:
			I802_DEBUG_INC(sdata->local->rx_handlers_drop);
			if (rx->sta)
				rx->sta->rx_dropped++;
			dev_kfree_skb(rx->skb);
			break;
		case RX_QUEUED:
			I802_DEBUG_INC(sdata->local->rx_handlers_queued);
			break;
		}
	}
}

/* main receive path */

static int prepare_for_handlers(struct ieee80211_sub_if_data *sdata,
				struct ieee80211_rx_data *rx,
				struct ieee80211_hdr *hdr)
{
	struct sk_buff *skb = rx->skb;
	struct ieee80211_rx_status *status = IEEE80211_SKB_RXCB(skb);
	u8 *bssid = ieee80211_get_bssid(hdr, skb->len, sdata->vif.type);
	int multicast = is_multicast_ether_addr(hdr->addr1);

	switch (sdata->vif.type) {
	case NL80211_IFTYPE_STATION:
		if (!bssid && !sdata->u.mgd.use_4addr)
			return 0;
		if (!multicast &&
		    compare_ether_addr(sdata->vif.addr, hdr->addr1) != 0) {
			if (!(sdata->dev->flags & IFF_PROMISC))
				return 0;
			rx->flags &= ~IEEE80211_RX_RA_MATCH;
		}
		break;
	case NL80211_IFTYPE_ADHOC:
		if (!bssid)
			return 0;
		if (ieee80211_is_beacon(hdr->frame_control)) {
			return 1;
		}
		else if (!ieee80211_bssid_match(bssid, sdata->u.ibss.bssid)) {
			if (!(rx->flags & IEEE80211_RX_IN_SCAN))
				return 0;
			rx->flags &= ~IEEE80211_RX_RA_MATCH;
		} else if (!multicast &&
			   compare_ether_addr(sdata->vif.addr,
					      hdr->addr1) != 0) {
			if (!(sdata->dev->flags & IFF_PROMISC))
				return 0;
			rx->flags &= ~IEEE80211_RX_RA_MATCH;
		} else if (!rx->sta) {
			int rate_idx;
			if (status->flag & RX_FLAG_HT)
				rate_idx = 0; /* TODO: HT rates */
			else
				rate_idx = status->rate_idx;
			rx->sta = ieee80211_ibss_add_sta(sdata, bssid, hdr->addr2,
				BIT(rate_idx));
		}
		break;
	case NL80211_IFTYPE_MESH_POINT:
		if (!multicast &&
		    compare_ether_addr(sdata->vif.addr,
				       hdr->addr1) != 0) {
			if (!(sdata->dev->flags & IFF_PROMISC))
				return 0;

			rx->flags &= ~IEEE80211_RX_RA_MATCH;
		}
		break;
	case NL80211_IFTYPE_AP_VLAN:
	case NL80211_IFTYPE_AP:
		if (!bssid) {
			if (compare_ether_addr(sdata->vif.addr,
					       hdr->addr1))
				return 0;
		} else if (!ieee80211_bssid_match(bssid,
					sdata->vif.addr)) {
			if (!(rx->flags & IEEE80211_RX_IN_SCAN))
				return 0;
			rx->flags &= ~IEEE80211_RX_RA_MATCH;
		}
		break;
	case NL80211_IFTYPE_WDS:
		if (bssid || !ieee80211_is_data(hdr->frame_control))
			return 0;
		if (compare_ether_addr(sdata->u.wds.remote_addr, hdr->addr2))
			return 0;
		break;
	case NL80211_IFTYPE_MONITOR:
	case NL80211_IFTYPE_UNSPECIFIED:
	case __NL80211_IFTYPE_AFTER_LAST:
		/* should never get here */
		WARN_ON(1);
		break;
	}

	return 1;
}

/*
 * This is the actual Rx frames handler. as it blongs to Rx path it must
 * be called with rcu_read_lock protection.
 */
static void __ieee80211_rx_handle_packet(struct ieee80211_hw *hw,
					 struct sk_buff *skb,
					 struct ieee80211_rate *rate)
{
	struct ieee80211_rx_status *status = IEEE80211_SKB_RXCB(skb);
	struct ieee80211_local *local = hw_to_local(hw);
	struct ieee80211_sub_if_data *sdata;
	struct ieee80211_hdr *hdr;
	struct ieee80211_rx_data rx;
	int prepares;
	struct ieee80211_sub_if_data *prev = NULL;
	struct sk_buff *skb_new;
	struct sta_info *sta, *tmp;
	bool found_sta = false;

	hdr = (struct ieee80211_hdr *)skb->data;
	memset(&rx, 0, sizeof(rx));
	rx.skb = skb;
	rx.local = local;

	if (ieee80211_is_data(hdr->frame_control) || ieee80211_is_mgmt(hdr->frame_control))
		local->dot11ReceivedFragmentCount++;

	if (unlikely(test_bit(SCAN_HW_SCANNING, &local->scanning) ||
		     test_bit(SCAN_OFF_CHANNEL, &local->scanning)))
		rx.flags |= IEEE80211_RX_IN_SCAN;

	ieee80211_parse_qos(&rx);
	ieee80211_verify_alignment(&rx);

	if (ieee80211_is_data(hdr->frame_control)) {
		for_each_sta_info(local, hdr->addr2, sta, tmp) {
			rx.sta = sta;
			found_sta = true;
			rx.sdata = sta->sdata;

			rx.flags |= IEEE80211_RX_RA_MATCH;
			prepares = prepare_for_handlers(rx.sdata, &rx, hdr);
			if (prepares) {
				if (status->flag & RX_FLAG_MMIC_ERROR) {
					if (rx.flags & IEEE80211_RX_RA_MATCH)
						ieee80211_rx_michael_mic_report(hdr, &rx);
				} else
					prev = rx.sdata;
			}
		}
	}
	if (!found_sta) {
		list_for_each_entry_rcu(sdata, &local->interfaces, list) {
			if (!ieee80211_sdata_running(sdata))
				continue;

			if (sdata->vif.type == NL80211_IFTYPE_MONITOR ||
			    sdata->vif.type == NL80211_IFTYPE_AP_VLAN)
				continue;

<<<<<<< HEAD
			rx.sta = sta_info_get(sdata, hdr->addr2);

			rx.flags |= IEEE80211_RX_RA_MATCH;
			prepares = prepare_for_handlers(sdata, &rx, hdr);

			if (!prepares)
				continue;

			if (status->flag & RX_FLAG_MMIC_ERROR) {
				rx.sdata = sdata;
				if (rx.flags & IEEE80211_RX_RA_MATCH)
					ieee80211_rx_michael_mic_report(hdr,
									&rx);
				continue;
			}

			/*
			 * frame is destined for this interface, but if it's
			 * not also for the previous one we handle that after
			 * the loop to avoid copying the SKB once too much
			 */

			if (!prev) {
				prev = sdata;
				continue;
			}

			/*
			 * frame was destined for the previous interface
			 * so invoke RX handlers for it
			 */

			skb_new = skb_copy(skb, GFP_ATOMIC);
			if (!skb_new) {
				if (net_ratelimit())
					printk(KERN_DEBUG "%s: failed to copy "
					       "multicast frame for %s\n",
					       wiphy_name(local->hw.wiphy),
					       prev->name);
				continue;
			}
			ieee80211_invoke_rx_handlers(prev, &rx, skb_new, rate);
			prev = sdata;
=======
			/*
			 * frame is destined for this interface, but if it's
			 * not also for the previous one we handle that after
			 * the loop to avoid copying the SKB once too much
			 */

			if (!prev) {
				prev = sdata;
				continue;
			}

			rx.sta = sta_info_get_bss(prev, hdr->addr2);

			rx.flags |= IEEE80211_RX_RA_MATCH;
			prepares = prepare_for_handlers(prev, &rx, hdr);

			if (!prepares)
				goto next;

			if (status->flag & RX_FLAG_MMIC_ERROR) {
				rx.sdata = prev;
				if (rx.flags & IEEE80211_RX_RA_MATCH)
					ieee80211_rx_michael_mic_report(hdr,
									&rx);
				goto next;
			}

			/*
			 * frame was destined for the previous interface
			 * so invoke RX handlers for it
			 */

			skb_new = skb_copy(skb, GFP_ATOMIC);
			if (!skb_new) {
				if (net_ratelimit())
					printk(KERN_DEBUG "%s: failed to copy "
					       "multicast frame for %s\n",
					       wiphy_name(local->hw.wiphy),
					       prev->name);
				goto next;
			}
			ieee80211_invoke_rx_handlers(prev, &rx, skb_new, rate);
next:
			prev = sdata;
		}

		if (prev) {
			rx.sta = sta_info_get_bss(prev, hdr->addr2);

			rx.flags |= IEEE80211_RX_RA_MATCH;
			prepares = prepare_for_handlers(prev, &rx, hdr);

			if (!prepares)
				prev = NULL;
>>>>>>> 5ffaf8a3
		}
	}
	if (prev)
		ieee80211_invoke_rx_handlers(prev, &rx, skb, rate);
	else
		dev_kfree_skb(skb);
}

/*
 * This is the receive path handler. It is called by a low level driver when an
 * 802.11 MPDU is received from the hardware.
 */
void ieee80211_rx(struct ieee80211_hw *hw, struct sk_buff *skb)
{
	struct ieee80211_local *local = hw_to_local(hw);
	struct ieee80211_rate *rate = NULL;
	struct ieee80211_supported_band *sband;
	struct ieee80211_rx_status *status = IEEE80211_SKB_RXCB(skb);

	WARN_ON_ONCE(softirq_count() == 0);

	if (WARN_ON(status->band < 0 ||
		    status->band >= IEEE80211_NUM_BANDS))
		goto drop;

	sband = local->hw.wiphy->bands[status->band];
	if (WARN_ON(!sband))
		goto drop;

	/*
	 * If we're suspending, it is possible although not too likely
	 * that we'd be receiving frames after having already partially
	 * quiesced the stack. We can't process such frames then since
	 * that might, for example, cause stations to be added or other
	 * driver callbacks be invoked.
	 */
	if (unlikely(local->quiescing || local->suspended))
		goto drop;

	/*
	 * The same happens when we're not even started,
	 * but that's worth a warning.
	 */
	if (WARN_ON(!local->started))
		goto drop;

	if (status->flag & RX_FLAG_HT) {
		/*
		 * rate_idx is MCS index, which can be [0-76] as documented on:
		 *
		 * http://wireless.kernel.org/en/developers/Documentation/ieee80211/802.11n
		 *
		 * Anything else would be some sort of driver or hardware error.
		 * The driver should catch hardware errors.
		 */
		if (WARN((status->rate_idx < 0 ||
			 status->rate_idx > 76),
			 "Rate marked as an HT rate but passed "
			 "status->rate_idx is not "
			 "an MCS index [0-76]: %d (0x%02x)\n",
			 status->rate_idx,
			 status->rate_idx))
			goto drop;
	} else {
		if (WARN_ON(status->rate_idx < 0 ||
			    status->rate_idx >= sband->n_bitrates))
			goto drop;
		rate = &sband->bitrates[status->rate_idx];
	}

	/*
	 * key references and virtual interfaces are protected using RCU
	 * and this requires that we are in a read-side RCU section during
	 * receive processing
	 */
	rcu_read_lock();

	/*
	 * Frames with failed FCS/PLCP checksum are not returned,
	 * all other frames are returned without radiotap header
	 * if it was previously present.
	 * Also, frames with less than 16 bytes are dropped.
	 */
	skb = ieee80211_rx_monitor(local, skb, rate);
	if (!skb) {
		rcu_read_unlock();
		return;
	}

	__ieee80211_rx_handle_packet(hw, skb, rate);

	rcu_read_unlock();

	return;
 drop:
	kfree_skb(skb);
}
EXPORT_SYMBOL(ieee80211_rx);

/* This is a version of the rx handler that can be called from hard irq
 * context. Post the skb on the queue and schedule the tasklet */
void ieee80211_rx_irqsafe(struct ieee80211_hw *hw, struct sk_buff *skb)
{
	struct ieee80211_local *local = hw_to_local(hw);

	BUILD_BUG_ON(sizeof(struct ieee80211_rx_status) > sizeof(skb->cb));

	skb->pkt_type = IEEE80211_RX_MSG;
	skb_queue_tail(&local->skb_queue, skb);
	tasklet_schedule(&local->tasklet);
}
EXPORT_SYMBOL(ieee80211_rx_irqsafe);<|MERGE_RESOLUTION|>--- conflicted
+++ resolved
@@ -1581,19 +1581,11 @@
 
 	skb->dev = dev;
 	__skb_queue_head_init(&frame_list);
-<<<<<<< HEAD
 
 	ieee80211_amsdu_to_8023s(skb, &frame_list, dev->dev_addr,
 				 rx->sdata->vif.type,
 				 rx->local->hw.extra_tx_headroom);
 
-=======
-
-	ieee80211_amsdu_to_8023s(skb, &frame_list, dev->dev_addr,
-				 rx->sdata->vif.type,
-				 rx->local->hw.extra_tx_headroom);
-
->>>>>>> 5ffaf8a3
 	while (!skb_queue_empty(&frame_list)) {
 		rx->skb = __skb_dequeue(&frame_list);
 
@@ -2356,51 +2348,6 @@
 			    sdata->vif.type == NL80211_IFTYPE_AP_VLAN)
 				continue;
 
-<<<<<<< HEAD
-			rx.sta = sta_info_get(sdata, hdr->addr2);
-
-			rx.flags |= IEEE80211_RX_RA_MATCH;
-			prepares = prepare_for_handlers(sdata, &rx, hdr);
-
-			if (!prepares)
-				continue;
-
-			if (status->flag & RX_FLAG_MMIC_ERROR) {
-				rx.sdata = sdata;
-				if (rx.flags & IEEE80211_RX_RA_MATCH)
-					ieee80211_rx_michael_mic_report(hdr,
-									&rx);
-				continue;
-			}
-
-			/*
-			 * frame is destined for this interface, but if it's
-			 * not also for the previous one we handle that after
-			 * the loop to avoid copying the SKB once too much
-			 */
-
-			if (!prev) {
-				prev = sdata;
-				continue;
-			}
-
-			/*
-			 * frame was destined for the previous interface
-			 * so invoke RX handlers for it
-			 */
-
-			skb_new = skb_copy(skb, GFP_ATOMIC);
-			if (!skb_new) {
-				if (net_ratelimit())
-					printk(KERN_DEBUG "%s: failed to copy "
-					       "multicast frame for %s\n",
-					       wiphy_name(local->hw.wiphy),
-					       prev->name);
-				continue;
-			}
-			ieee80211_invoke_rx_handlers(prev, &rx, skb_new, rate);
-			prev = sdata;
-=======
 			/*
 			 * frame is destined for this interface, but if it's
 			 * not also for the previous one we handle that after
@@ -2455,7 +2402,6 @@
 
 			if (!prepares)
 				prev = NULL;
->>>>>>> 5ffaf8a3
 		}
 	}
 	if (prev)
